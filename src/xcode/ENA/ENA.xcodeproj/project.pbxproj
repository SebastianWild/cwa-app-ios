--- conflicted
+++ resolved
@@ -37,14 +37,12 @@
 		01DC23242462DF78001B727C /* ExposureSubmissionViewController.swift in Sources */ = {isa = PBXBuildFile; fileRef = CD99A399245B22B700BF12AF /* ExposureSubmissionViewController.swift */; };
 		01DC23252462DFD0001B727C /* ExposureSubmission.storyboard in Resources */ = {isa = PBXBuildFile; fileRef = CD99A39C245B22EE00BF12AF /* ExposureSubmission.storyboard */; };
 		130CB19C246D92F800ADE602 /* ENAUITestsOnboarding.swift in Sources */ = {isa = PBXBuildFile; fileRef = 130CB19B246D92F800ADE602 /* ENAUITestsOnboarding.swift */; };
+		130CB19D246D931B00ADE602 /* Store.swift in Sources */ = {isa = PBXBuildFile; fileRef = 013DC101245DAC4E00EE58B0 /* Store.swift */; };
 		130CB19E246D932F00ADE602 /* NotificationName.swift in Sources */ = {isa = PBXBuildFile; fileRef = 51D420D324586DCA00AD70CA /* NotificationName.swift */; };
-		13410CF224733029002D292B /* SnapshotHelper.swift in Sources */ = {isa = PBXBuildFile; fileRef = 13410CF124733029002D292B /* SnapshotHelper.swift */; };
-		13410CF424733130002D292B /* Accessibility.swift in Sources */ = {isa = PBXBuildFile; fileRef = 13410CF324733130002D292B /* Accessibility.swift */; };
-		13410CF524733137002D292B /* Accessibility.swift in Sources */ = {isa = PBXBuildFile; fileRef = 13410CF324733130002D292B /* Accessibility.swift */; };
-		13410CF724733199002D292B /* ENAUITests-Extensions.swift in Sources */ = {isa = PBXBuildFile; fileRef = 13410CF624733199002D292B /* ENAUITests-Extensions.swift */; };
-		134EC50F247425FE004843D9 /* TestEnvironment.swift in Sources */ = {isa = PBXBuildFile; fileRef = 134EC50E247425FE004843D9 /* TestEnvironment.swift */; };
-		13FD1DF72474051700A7C7AB /* ENAUITestsHome.swift in Sources */ = {isa = PBXBuildFile; fileRef = 13FD1DF62474051700A7C7AB /* ENAUITestsHome.swift */; };
-		13FD1DFA2474152400A7C7AB /* CellConfiguratorIndexPosition.swift in Sources */ = {isa = PBXBuildFile; fileRef = 13FD1DF92474152400A7C7AB /* CellConfiguratorIndexPosition.swift */; };
+		134FFA10247466BD00D82D14 /* TestEnvironment.swift in Sources */ = {isa = PBXBuildFile; fileRef = 134FFA0E247466BD00D82D14 /* TestEnvironment.swift */; };
+		134FFA11247466BD00D82D14 /* Accessibility.swift in Sources */ = {isa = PBXBuildFile; fileRef = 134FFA0F247466BD00D82D14 /* Accessibility.swift */; };
+		13BAE9B12472FB1E00CEE58A /* CellConfiguratorIndexPosition.swift in Sources */ = {isa = PBXBuildFile; fileRef = 13BAE9B02472FB1E00CEE58A /* CellConfiguratorIndexPosition.swift */; };
+		13FD1DE62473EE6C00A7C7AB /* AppInformation.storyboard in Resources */ = {isa = PBXBuildFile; fileRef = EE8599922462EFFD002E7AE2 /* AppInformation.storyboard */; };
 		5111E7632460BB1500ED6498 /* HomeInteractor.swift in Sources */ = {isa = PBXBuildFile; fileRef = 5111E7622460BB1500ED6498 /* HomeInteractor.swift */; };
 		514E813024618E3D00636861 /* ExposureDetection.storyboard in Resources */ = {isa = PBXBuildFile; fileRef = 514E812F24618E3D00636861 /* ExposureDetection.storyboard */; };
 		514E81342461B97800636861 /* ExposureManager.swift in Sources */ = {isa = PBXBuildFile; fileRef = 514E81332461B97700636861 /* ExposureManager.swift */; };
@@ -216,12 +214,9 @@
 		014D0E312474339A005A92DF /* risk_level.pb.swift */ = {isa = PBXFileReference; fileEncoding = 4; lastKnownFileType = sourcecode.swift; name = risk_level.pb.swift; path = ../../../gen/risk_level.pb.swift; sourceTree = "<group>"; };
 		01581129245B0B28001B38B2 /* ExposureDetectionViewController.swift */ = {isa = PBXFileReference; lastKnownFileType = sourcecode.swift; path = ExposureDetectionViewController.swift; sourceTree = "<group>"; };
 		130CB19B246D92F800ADE602 /* ENAUITestsOnboarding.swift */ = {isa = PBXFileReference; fileEncoding = 4; lastKnownFileType = sourcecode.swift; path = ENAUITestsOnboarding.swift; sourceTree = "<group>"; };
-		13410CF124733029002D292B /* SnapshotHelper.swift */ = {isa = PBXFileReference; fileEncoding = 4; lastKnownFileType = sourcecode.swift; name = SnapshotHelper.swift; path = ../../fastlane/SnapshotHelper.swift; sourceTree = "<group>"; };
-		13410CF324733130002D292B /* Accessibility.swift */ = {isa = PBXFileReference; fileEncoding = 4; lastKnownFileType = sourcecode.swift; path = Accessibility.swift; sourceTree = "<group>"; };
-		13410CF624733199002D292B /* ENAUITests-Extensions.swift */ = {isa = PBXFileReference; fileEncoding = 4; lastKnownFileType = sourcecode.swift; path = "ENAUITests-Extensions.swift"; sourceTree = "<group>"; };
-		134EC50E247425FE004843D9 /* TestEnvironment.swift */ = {isa = PBXFileReference; lastKnownFileType = sourcecode.swift; path = TestEnvironment.swift; sourceTree = "<group>"; };
-		13FD1DF62474051700A7C7AB /* ENAUITestsHome.swift */ = {isa = PBXFileReference; lastKnownFileType = sourcecode.swift; path = ENAUITestsHome.swift; sourceTree = "<group>"; };
-		13FD1DF92474152400A7C7AB /* CellConfiguratorIndexPosition.swift */ = {isa = PBXFileReference; fileEncoding = 4; lastKnownFileType = sourcecode.swift; path = CellConfiguratorIndexPosition.swift; sourceTree = "<group>"; };
+		134FFA0E247466BD00D82D14 /* TestEnvironment.swift */ = {isa = PBXFileReference; fileEncoding = 4; lastKnownFileType = sourcecode.swift; path = TestEnvironment.swift; sourceTree = "<group>"; };
+		134FFA0F247466BD00D82D14 /* Accessibility.swift */ = {isa = PBXFileReference; fileEncoding = 4; lastKnownFileType = sourcecode.swift; path = Accessibility.swift; sourceTree = "<group>"; };
+		13BAE9B02472FB1E00CEE58A /* CellConfiguratorIndexPosition.swift */ = {isa = PBXFileReference; lastKnownFileType = sourcecode.swift; path = CellConfiguratorIndexPosition.swift; sourceTree = "<group>"; };
 		5111E7622460BB1500ED6498 /* HomeInteractor.swift */ = {isa = PBXFileReference; lastKnownFileType = sourcecode.swift; path = HomeInteractor.swift; sourceTree = "<group>"; };
 		514E812F24618E3D00636861 /* ExposureDetection.storyboard */ = {isa = PBXFileReference; lastKnownFileType = file.storyboard; path = ExposureDetection.storyboard; sourceTree = "<group>"; };
 		514E81332461B97700636861 /* ExposureManager.swift */ = {isa = PBXFileReference; fileEncoding = 4; lastKnownFileType = sourcecode.swift; path = ExposureManager.swift; sourceTree = "<group>"; };
@@ -400,14 +395,6 @@
 			path = Onboarding;
 			sourceTree = "<group>";
 		};
-		13FD1DF82474067300A7C7AB /* Home */ = {
-			isa = PBXGroup;
-			children = (
-				13FD1DF62474051700A7C7AB /* ENAUITestsHome.swift */,
-			);
-			path = Home;
-			sourceTree = "<group>";
-		};
 		5107E3D72459B2D60042FC9B /* Frameworks */ = {
 			isa = PBXGroup;
 			children = (
@@ -534,11 +521,11 @@
 		51CE1BB82460AE69002CF42A /* Home */ = {
 			isa = PBXGroup;
 			children = (
-				13FD1DF92474152400A7C7AB /* CellConfiguratorIndexPosition.swift */,
 				51CE1BB92460AFD8002CF42A /* HomeActivateCellConfigurator.swift */,
 				518A6A1C246A9F6600444E66 /* HomeRiskCellConfigurator */,
 				51CE1BC02460B256002CF42A /* HomeSubmitCellConfigurator.swift */,
 				51CE1BC22460B28D002CF42A /* HomeInfoCellConfigurator.swift */,
+				13BAE9B02472FB1E00CEE58A /* CellConfiguratorIndexPosition.swift */,
 			);
 			path = Home;
 			sourceTree = "<group>";
@@ -737,11 +724,8 @@
 		85D7596224570491008175F0 /* ENAUITests */ = {
 			isa = PBXGroup;
 			children = (
+				130CB19A246D92F800ADE602 /* Onboarding */,
 				85D7596324570491008175F0 /* ENAUITests.swift */,
-				13FD1DF82474067300A7C7AB /* Home */,
-				130CB19A246D92F800ADE602 /* Onboarding */,
-				13410CF624733199002D292B /* ENAUITests-Extensions.swift */,
-				13410CF124733029002D292B /* SnapshotHelper.swift */,
 				85D7596524570491008175F0 /* Info.plist */,
 			);
 			path = ENAUITests;
@@ -991,8 +975,8 @@
 				51D420B324583ABB00AD70CA /* AppStoryboard.swift */,
 				51D420BA24583BF400AD70CA /* LaunchInstructor.swift */,
 				CD99A3C92461A47C00BF12AF /* AppStrings.swift */,
-				13410CF324733130002D292B /* Accessibility.swift */,
-				134EC50E247425FE004843D9 /* TestEnvironment.swift */,
+				134FFA0F247466BD00D82D14 /* Accessibility.swift */,
+				134FFA0E247466BD00D82D14 /* TestEnvironment.swift */,
 			);
 			path = "View Helpers";
 			sourceTree = "<group>";
@@ -1182,6 +1166,7 @@
 			isa = PBXResourcesBuildPhase;
 			buildActionMask = 2147483647;
 			files = (
+				13FD1DE62473EE6C00A7C7AB /* AppInformation.storyboard in Resources */,
 				514E813024618E3D00636861 /* ExposureDetection.storyboard in Resources */,
 				51CE1B8F246078B6002CF42A /* HomeFooterSupplementaryView.xib in Resources */,
 				85D7594E24570491008175F0 /* LaunchScreen.storyboard in Resources */,
@@ -1255,9 +1240,11 @@
 				51895EDC245E16CD0085DA38 /* UIColor.swift in Sources */,
 				01DC23242462DF78001B727C /* ExposureSubmissionViewController.swift in Sources */,
 				51B5B418246E022600DC5D3E /* InsetLabel.swift in Sources */,
+				13BAE9B12472FB1E00CEE58A /* CellConfiguratorIndexPosition.swift in Sources */,
 				CD99A3A9245C272400BF12AF /* ExposureSubmissionService.swift in Sources */,
 				51B5B41C246EC8B800DC5D3E /* HomeCardCollectionViewCell.swift in Sources */,
 				011E13AE24680A4000973467 /* HTTPClient.swift in Sources */,
+				134FFA11247466BD00D82D14 /* Accessibility.swift in Sources */,
 				853D987A24694A8700490DBA /* ENAButton.swift in Sources */,
 				014D0E3B2474339A005A92DF /* submission_payload.pb.swift in Sources */,
 				51CE1BB52460AC83002CF42A /* UICollectionView+Dequeue.swift in Sources */,
@@ -1291,7 +1278,6 @@
 				B10FD5EC246EAAD900E9D7F2 /* AppInformationViewController.swift in Sources */,
 				51C737BF245B3B5D00286105 /* OnboardingInfo.swift in Sources */,
 				51D420B924583B8300AD70CA /* UIViewController+AppStoryboard.swift in Sources */,
-				13FD1DFA2474152400A7C7AB /* CellConfiguratorIndexPosition.swift in Sources */,
 				B11E619C246EE4E9004A056A /* UIFont+DynamicType.swift in Sources */,
 				EE20EA0A24699A5800770683 /* RiskLegendTableViewController.swift in Sources */,
 				B1EAEC8B24711884003BE9A2 /* URLSession+Convenience.swift in Sources */,
@@ -1321,6 +1307,7 @@
 				51B5B416246DF13D00DC5D3E /* RiskItemView.swift in Sources */,
 				51CE1BC32460B28D002CF42A /* HomeInfoCellConfigurator.swift in Sources */,
 				514EE99B246D4C4C00DE4884 /* UITableView+Dequeue.swift in Sources */,
+				134FFA10247466BD00D82D14 /* TestEnvironment.swift in Sources */,
 				B1741B5A2462F4DE006275D9 /* TanEntryViewController.swift in Sources */,
 				B10FD5F1246EAB1000E9D7F2 /* AppInformationDetailModelData.swift in Sources */,
 				B14D0CDF246E976400D5BEBC /* ExposureDetectionTransaction+DidEndPrematurelyReason.swift in Sources */,
@@ -1328,11 +1315,6 @@
 				B111EE2C2465D9F7001AEBB4 /* String+Localization.swift in Sources */,
 				EEF1067A246EBF8B009DFB4E /* ResetViewController.swift in Sources */,
 				51CE1BBA2460AFD8002CF42A /* HomeActivateCellConfigurator.swift in Sources */,
-<<<<<<< HEAD
-				01EB1D2E246973F100A7908B /* risk_level.pb.swift in Sources */,
-				134EC50F247425FE004843D9 /* TestEnvironment.swift in Sources */,
-=======
->>>>>>> ceb7dcce
 				EE46E5D82466AEA50057627F /* UIView.swift in Sources */,
 				51D420BB24583BF400AD70CA /* LaunchInstructor.swift in Sources */,
 				51CE1B91246078B6002CF42A /* SectionSystemBackgroundDecorationView.swift in Sources */,
@@ -1341,7 +1323,6 @@
 				51CE1B5524604DD2002CF42A /* HomeLayout.swift in Sources */,
 				51D420C424583E3300AD70CA /* SettingsViewController.swift in Sources */,
 				0158112A245B0B28001B38B2 /* ExposureDetectionViewController.swift in Sources */,
-				13410CF424733130002D292B /* Accessibility.swift in Sources */,
 				514EE9A0246D4DF800DE4884 /* HomeRiskItemViewConfigurator.swift in Sources */,
 				518A69FB24687D5800444E66 /* RiskLevel.swift in Sources */,
 				B1741B492462C207006275D9 /* Client.swift in Sources */,
@@ -1392,28 +1373,18 @@
 			isa = PBXSourcesBuildPhase;
 			buildActionMask = 2147483647;
 			files = (
-<<<<<<< HEAD
-=======
 				014D0E402474339A005A92DF /* signed_payload.pb.swift in Sources */,
 				130CB19D246D931B00ADE602 /* Store.swift in Sources */,
->>>>>>> ceb7dcce
 				130CB19E246D932F00ADE602 /* NotificationName.swift in Sources */,
 				014D0E372474339A005A92DF /* file_bucket.pb.swift in Sources */,
 				014D0E3D2474339A005A92DF /* submission_payload.pb.swift in Sources */,
 				85D7596424570491008175F0 /* ENAUITests.swift in Sources */,
-<<<<<<< HEAD
-				13410CF524733137002D292B /* Accessibility.swift in Sources */,
-				13FD1DF72474051700A7C7AB /* ENAUITestsHome.swift in Sources */,
-				13410CF724733199002D292B /* ENAUITests-Extensions.swift in Sources */,
-=======
 				014D0E492474339A005A92DF /* risk_level.pb.swift in Sources */,
 				014D0E342474339A005A92DF /* exposure_notification.pb.swift in Sources */,
 				014D0E462474339A005A92DF /* apple_export.pb.swift in Sources */,
 				014D0E432474339A005A92DF /* apple_exposure_notification.pb.swift in Sources */,
 				014D0E3A2474339A005A92DF /* risk_score_parameters.pb.swift in Sources */,
->>>>>>> ceb7dcce
 				130CB19C246D92F800ADE602 /* ENAUITestsOnboarding.swift in Sources */,
-				13410CF224733029002D292B /* SnapshotHelper.swift in Sources */,
 			);
 			runOnlyForDeploymentPostprocessing = 0;
 		};
