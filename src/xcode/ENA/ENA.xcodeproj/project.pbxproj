// !$*UTF8*$!
{
	archiveVersion = 1;
	classes = {
	};
	objectVersion = 52;
	objects = {

/* Begin PBXBuildFile section */
		011E13AC246806F700973467 /* Config.swift in Sources */ = {isa = PBXBuildFile; fileRef = 011E13AB246806F700973467 /* Config.swift */; };
		011E13AE24680A4000973467 /* HTTPClient.swift in Sources */ = {isa = PBXBuildFile; fileRef = 011E13AD24680A4000973467 /* HTTPClient.swift */; };
		013DC102245DAC4E00EE58B0 /* PersistenceManager.swift in Sources */ = {isa = PBXBuildFile; fileRef = 013DC101245DAC4E00EE58B0 /* PersistenceManager.swift */; };
		0158112A245B0B28001B38B2 /* ExposureDetectionViewController.swift in Sources */ = {isa = PBXBuildFile; fileRef = 01581129245B0B28001B38B2 /* ExposureDetectionViewController.swift */; };
		01DC23242462DF78001B727C /* ExposureSubmissionViewController.swift in Sources */ = {isa = PBXBuildFile; fileRef = CD99A399245B22B700BF12AF /* ExposureSubmissionViewController.swift */; };
		01DC23252462DFD0001B727C /* ExposureSubmission.storyboard in Resources */ = {isa = PBXBuildFile; fileRef = CD99A39C245B22EE00BF12AF /* ExposureSubmission.storyboard */; };
		01EB1D2D246973F100A7908B /* exposure_notification.pb.swift in Sources */ = {isa = PBXBuildFile; fileRef = 01EB1D27246973F100A7908B /* exposure_notification.pb.swift */; };
		01EB1D2E246973F100A7908B /* risk_level.pb.swift in Sources */ = {isa = PBXBuildFile; fileRef = 01EB1D28246973F100A7908B /* risk_level.pb.swift */; };
		01EB1D2F246973F100A7908B /* file_bucket.pb.swift in Sources */ = {isa = PBXBuildFile; fileRef = 01EB1D29246973F100A7908B /* file_bucket.pb.swift */; };
		01EB1D30246973F100A7908B /* signed_payload.pb.swift in Sources */ = {isa = PBXBuildFile; fileRef = 01EB1D2A246973F100A7908B /* signed_payload.pb.swift */; };
		01EB1D31246973F100A7908B /* risk_score_parameters.pb.swift in Sources */ = {isa = PBXBuildFile; fileRef = 01EB1D2B246973F100A7908B /* risk_score_parameters.pb.swift */; };
		01EB1D32246973F100A7908B /* submission_payload.pb.swift in Sources */ = {isa = PBXBuildFile; fileRef = 01EB1D2C246973F100A7908B /* submission_payload.pb.swift */; };
		01EB1D342469770A00A7908B /* apple_exposure_notification.pb.swift in Sources */ = {isa = PBXBuildFile; fileRef = 01EB1D332469770A00A7908B /* apple_exposure_notification.pb.swift */; };
		5111E7632460BB1500ED6498 /* HomeInteractor.swift in Sources */ = {isa = PBXBuildFile; fileRef = 5111E7622460BB1500ED6498 /* HomeInteractor.swift */; };
		514E813024618E3D00636861 /* ExposureDetection.storyboard in Resources */ = {isa = PBXBuildFile; fileRef = 514E812F24618E3D00636861 /* ExposureDetection.storyboard */; };
		514E81342461B97800636861 /* ExposureManager.swift in Sources */ = {isa = PBXBuildFile; fileRef = 514E81332461B97700636861 /* ExposureManager.swift */; };
		51895EDC245E16CD0085DA38 /* UIColor.swift in Sources */ = {isa = PBXBuildFile; fileRef = 51895EDB245E16CD0085DA38 /* UIColor.swift */; };
		51C737BB245B142B00286105 /* OnboardingViewController.swift in Sources */ = {isa = PBXBuildFile; fileRef = 51C737BA245B142B00286105 /* OnboardingViewController.swift */; };
		51C737BD245B349700286105 /* OnboardingInfoViewController.swift in Sources */ = {isa = PBXBuildFile; fileRef = 51C737BC245B349700286105 /* OnboardingInfoViewController.swift */; };
		51C737BF245B3B5D00286105 /* OnboardingInfo.swift in Sources */ = {isa = PBXBuildFile; fileRef = 51C737BE245B3B5D00286105 /* OnboardingInfo.swift */; };
		51CE1B4A246016B0002CF42A /* UICollectionViewCell+Identifier.swift in Sources */ = {isa = PBXBuildFile; fileRef = 51CE1B49246016B0002CF42A /* UICollectionViewCell+Identifier.swift */; };
		51CE1B4C246016D1002CF42A /* UICollectionReusableView+Identifier.swift in Sources */ = {isa = PBXBuildFile; fileRef = 51CE1B4B246016D1002CF42A /* UICollectionReusableView+Identifier.swift */; };
		51CE1B5524604DD2002CF42A /* HomeLayout.swift in Sources */ = {isa = PBXBuildFile; fileRef = 51CE1B5424604DD2002CF42A /* HomeLayout.swift */; };
		51CE1B85246078B6002CF42A /* ActivateCollectionViewCell.xib in Resources */ = {isa = PBXBuildFile; fileRef = 51CE1B76246078B6002CF42A /* ActivateCollectionViewCell.xib */; };
		51CE1B86246078B6002CF42A /* SubmitCollectionViewCell.swift in Sources */ = {isa = PBXBuildFile; fileRef = 51CE1B77246078B6002CF42A /* SubmitCollectionViewCell.swift */; };
		51CE1B87246078B6002CF42A /* ActivateCollectionViewCell.swift in Sources */ = {isa = PBXBuildFile; fileRef = 51CE1B78246078B6002CF42A /* ActivateCollectionViewCell.swift */; };
		51CE1B88246078B6002CF42A /* RiskCollectionViewCell.xib in Resources */ = {isa = PBXBuildFile; fileRef = 51CE1B79246078B6002CF42A /* RiskCollectionViewCell.xib */; };
		51CE1B89246078B6002CF42A /* RiskCollectionViewCell.swift in Sources */ = {isa = PBXBuildFile; fileRef = 51CE1B7A246078B6002CF42A /* RiskCollectionViewCell.swift */; };
		51CE1B8A246078B6002CF42A /* InfoCollectionViewCell.xib in Resources */ = {isa = PBXBuildFile; fileRef = 51CE1B7B246078B6002CF42A /* InfoCollectionViewCell.xib */; };
		51CE1B8B246078B6002CF42A /* InfoCollectionViewCell.swift in Sources */ = {isa = PBXBuildFile; fileRef = 51CE1B7C246078B6002CF42A /* InfoCollectionViewCell.swift */; };
		51CE1B8C246078B6002CF42A /* SettingsCollectionViewCell.swift in Sources */ = {isa = PBXBuildFile; fileRef = 51CE1B7D246078B6002CF42A /* SettingsCollectionViewCell.swift */; };
		51CE1B8D246078B6002CF42A /* SubmitCollectionViewCell.xib in Resources */ = {isa = PBXBuildFile; fileRef = 51CE1B7E246078B6002CF42A /* SubmitCollectionViewCell.xib */; };
		51CE1B8E246078B6002CF42A /* SettingsCollectionViewCell.xib in Resources */ = {isa = PBXBuildFile; fileRef = 51CE1B7F246078B6002CF42A /* SettingsCollectionViewCell.xib */; };
		51CE1B8F246078B6002CF42A /* HomeFooterSupplementaryView.xib in Resources */ = {isa = PBXBuildFile; fileRef = 51CE1B81246078B6002CF42A /* HomeFooterSupplementaryView.xib */; };
		51CE1B90246078B6002CF42A /* HomeFooterSupplementaryView.swift in Sources */ = {isa = PBXBuildFile; fileRef = 51CE1B82246078B6002CF42A /* HomeFooterSupplementaryView.swift */; };
		51CE1B91246078B6002CF42A /* SectionSystemBackgroundDecorationView.swift in Sources */ = {isa = PBXBuildFile; fileRef = 51CE1B84246078B6002CF42A /* SectionSystemBackgroundDecorationView.swift */; };
		51CE1BB52460AC83002CF42A /* UICollectionView+Dequeue.swift in Sources */ = {isa = PBXBuildFile; fileRef = 51CE1BB42460AC82002CF42A /* UICollectionView+Dequeue.swift */; };
		51CE1BBA2460AFD8002CF42A /* HomeActivateCellConfigurator.swift in Sources */ = {isa = PBXBuildFile; fileRef = 51CE1BB92460AFD8002CF42A /* HomeActivateCellConfigurator.swift */; };
		51CE1BBD2460B1CB002CF42A /* CollectionViewCellConfigurator.swift in Sources */ = {isa = PBXBuildFile; fileRef = 51CE1BBC2460B1CB002CF42A /* CollectionViewCellConfigurator.swift */; };
		51CE1BBF2460B222002CF42A /* HomeRiskCellConfigurator.swift in Sources */ = {isa = PBXBuildFile; fileRef = 51CE1BBE2460B222002CF42A /* HomeRiskCellConfigurator.swift */; };
		51CE1BC12460B256002CF42A /* HomeSubmitCellConfigurator.swift in Sources */ = {isa = PBXBuildFile; fileRef = 51CE1BC02460B256002CF42A /* HomeSubmitCellConfigurator.swift */; };
		51CE1BC32460B28D002CF42A /* HomeInfoCellConfigurator.swift in Sources */ = {isa = PBXBuildFile; fileRef = 51CE1BC22460B28D002CF42A /* HomeInfoCellConfigurator.swift */; };
		51CE1BC52460B2AF002CF42A /* HomeSettingsCellConfigurator.swift in Sources */ = {isa = PBXBuildFile; fileRef = 51CE1BC42460B2AF002CF42A /* HomeSettingsCellConfigurator.swift */; };
		51D420B12458397300AD70CA /* Onboarding.storyboard in Resources */ = {isa = PBXBuildFile; fileRef = 51D420B02458397300AD70CA /* Onboarding.storyboard */; };
		51D420B424583ABB00AD70CA /* AppStoryboard.swift in Sources */ = {isa = PBXBuildFile; fileRef = 51D420B324583ABB00AD70CA /* AppStoryboard.swift */; };
		51D420B724583B7200AD70CA /* NSObject+Identifier.swift in Sources */ = {isa = PBXBuildFile; fileRef = 51D420B624583B7200AD70CA /* NSObject+Identifier.swift */; };
		51D420B924583B8300AD70CA /* UIViewController+AppStoryboard.swift in Sources */ = {isa = PBXBuildFile; fileRef = 51D420B824583B8300AD70CA /* UIViewController+AppStoryboard.swift */; };
		51D420BB24583BF400AD70CA /* LaunchInstructor.swift in Sources */ = {isa = PBXBuildFile; fileRef = 51D420BA24583BF400AD70CA /* LaunchInstructor.swift */; };
		51D420C424583E3300AD70CA /* SettingsViewController.swift in Sources */ = {isa = PBXBuildFile; fileRef = 51D420C324583E3300AD70CA /* SettingsViewController.swift */; };
		51D420CE245869C800AD70CA /* Home.storyboard in Resources */ = {isa = PBXBuildFile; fileRef = 51D420CD245869C800AD70CA /* Home.storyboard */; };
		51D420D024586AB300AD70CA /* Settings.storyboard in Resources */ = {isa = PBXBuildFile; fileRef = 51D420CF24586AB300AD70CA /* Settings.storyboard */; };
		51D420D424586DCA00AD70CA /* NotificationName.swift in Sources */ = {isa = PBXBuildFile; fileRef = 51D420D324586DCA00AD70CA /* NotificationName.swift */; };
		85142501245DA0B3009D2791 /* UIViewController+Alert.swift in Sources */ = {isa = PBXBuildFile; fileRef = 85142500245DA0B3009D2791 /* UIViewController+Alert.swift */; };
		8539874F2467094E00D28B62 /* AppIcon.xcassets in Resources */ = {isa = PBXBuildFile; fileRef = 8539874E2467094E00D28B62 /* AppIcon.xcassets */; };
		853D987A24694A8700490DBA /* ENAButton.swift in Sources */ = {isa = PBXBuildFile; fileRef = 853D987924694A8700490DBA /* ENAButton.swift */; };
		858F6F6E245A103C009FFD33 /* ExposureNotification.framework in Frameworks */ = {isa = PBXBuildFile; fileRef = 858F6F6D245A103C009FFD33 /* ExposureNotification.framework */; };
		858F6F73245AED03009FFD33 /* ExposureNotificationSettingViewController.swift in Sources */ = {isa = PBXBuildFile; fileRef = 858F6F72245AED03009FFD33 /* ExposureNotificationSettingViewController.swift */; };
		858F6F75245B1374009FFD33 /* ExposureNotificationSetting.storyboard in Resources */ = {isa = PBXBuildFile; fileRef = 858F6F74245B1374009FFD33 /* ExposureNotificationSetting.storyboard */; };
		8595BF5F246032D90056EA27 /* ENASwitch.swift in Sources */ = {isa = PBXBuildFile; fileRef = 8595BF5E246032D90056EA27 /* ENASwitch.swift */; };
		85D7593F2457048F008175F0 /* AppDelegate.swift in Sources */ = {isa = PBXBuildFile; fileRef = 85D7593E2457048F008175F0 /* AppDelegate.swift */; };
		85D759412457048F008175F0 /* SceneDelegate.swift in Sources */ = {isa = PBXBuildFile; fileRef = 85D759402457048F008175F0 /* SceneDelegate.swift */; };
		85D7594B24570491008175F0 /* Assets.xcassets in Resources */ = {isa = PBXBuildFile; fileRef = 85D7594A24570491008175F0 /* Assets.xcassets */; };
		85D7594E24570491008175F0 /* LaunchScreen.storyboard in Resources */ = {isa = PBXBuildFile; fileRef = 85D7594C24570491008175F0 /* LaunchScreen.storyboard */; };
		85D7596424570491008175F0 /* ENAUITests.swift in Sources */ = {isa = PBXBuildFile; fileRef = 85D7596324570491008175F0 /* ENAUITests.swift */; };
		B10FB030246036F3004CA11E /* SwiftProtobuf in Frameworks */ = {isa = PBXBuildFile; productRef = B10FB02F246036F3004CA11E /* SwiftProtobuf */; };
		B111EDEB2465B1E7001AEBB4 /* MockClient.swift in Sources */ = {isa = PBXBuildFile; fileRef = B111EDEA2465B1E7001AEBB4 /* MockClient.swift */; };
		B111EE2C2465D9F7001AEBB4 /* String+Localization.swift in Sources */ = {isa = PBXBuildFile; fileRef = B111EE2B2465D9F7001AEBB4 /* String+Localization.swift */; };
		B111EE692466A3A5001AEBB4 /* LocalizableRisk.strings in Resources */ = {isa = PBXBuildFile; fileRef = B111EE6B2466A3A5001AEBB4 /* LocalizableRisk.strings */; };
		B1741B492462C207006275D9 /* Client.swift in Sources */ = {isa = PBXBuildFile; fileRef = B1741B482462C207006275D9 /* Client.swift */; };
		B1741B4B2462C21C006275D9 /* DMQRCodeScanViewController.swift in Sources */ = {isa = PBXBuildFile; fileRef = B1741B402461A511006275D9 /* DMQRCodeScanViewController.swift */; };
		B1741B4C2462C21F006275D9 /* DMDeveloperMenu.swift in Sources */ = {isa = PBXBuildFile; fileRef = B1741B432461C257006275D9 /* DMDeveloperMenu.swift */; };
		B1741B4D2462C21F006275D9 /* DMQRCodeViewController.swift in Sources */ = {isa = PBXBuildFile; fileRef = B1741B3D24619179006275D9 /* DMQRCodeViewController.swift */; };
		B1741B4E2462C21F006275D9 /* DMViewController.swift in Sources */ = {isa = PBXBuildFile; fileRef = B1569DDE245D70990079FCD7 /* DMViewController.swift */; };
		B1741B582462EBDB006275D9 /* HomeViewController.swift in Sources */ = {isa = PBXBuildFile; fileRef = 51CE1B2E245F5CFC002CF42A /* HomeViewController.swift */; };
		B1741B5A2462F4DE006275D9 /* TanEntryViewController.swift in Sources */ = {isa = PBXBuildFile; fileRef = B1741B592462F4DE006275D9 /* TanEntryViewController.swift */; };
		B17A44A22464906A00CB195E /* KeyTests.swift in Sources */ = {isa = PBXBuildFile; fileRef = B17A44A12464906A00CB195E /* KeyTests.swift */; };
		CD99A3A7245B33D500BF12AF /* ConfirmationViewController.swift in Sources */ = {isa = PBXBuildFile; fileRef = CD99A3A6245B33D500BF12AF /* ConfirmationViewController.swift */; };
		CD99A3A9245C272400BF12AF /* ExposureSubmissionService.swift in Sources */ = {isa = PBXBuildFile; fileRef = CD99A3A8245C272400BF12AF /* ExposureSubmissionService.swift */; };
		CD99A3C52461558200BF12AF /* CocoaLumberjackSwift in Frameworks */ = {isa = PBXBuildFile; productRef = CD99A3C42461558200BF12AF /* CocoaLumberjackSwift */; };
		CD99A3C7246155C300BF12AF /* Logger.swift in Sources */ = {isa = PBXBuildFile; fileRef = CD99A3C6246155C300BF12AF /* Logger.swift */; };
		CD99A3CA2461A47C00BF12AF /* AppStrings.swift in Sources */ = {isa = PBXBuildFile; fileRef = CD99A3C92461A47C00BF12AF /* AppStrings.swift */; };
		EE278B2B245F0B32008B06F9 /* ColorStyle.swift in Sources */ = {isa = PBXBuildFile; fileRef = EE278B2A245F0B32008B06F9 /* ColorStyle.swift */; };
		EE278B2D245F2BBB008B06F9 /* InviteFriends.storyboard in Resources */ = {isa = PBXBuildFile; fileRef = EE278B2C245F2BBB008B06F9 /* InviteFriends.storyboard */; };
		EE278B30245F2C8A008B06F9 /* FriendsInviteController.swift in Sources */ = {isa = PBXBuildFile; fileRef = EE278B2F245F2C8A008B06F9 /* FriendsInviteController.swift */; };
		EE46E5D82466AEA50057627F /* UIView.swift in Sources */ = {isa = PBXBuildFile; fileRef = EE46E5D72466AEA50057627F /* UIView.swift */; };
		EE70C23D245B09EA00AC9B2F /* Localizable.strings in Resources */ = {isa = PBXBuildFile; fileRef = EE70C23A245B09E900AC9B2F /* Localizable.strings */; };
		EE85998F2462EFD4002E7AE2 /* AppInformationViewController.swift in Sources */ = {isa = PBXBuildFile; fileRef = EE85998C2462EFD4002E7AE2 /* AppInformationViewController.swift */; };
		EE8599902462EFD4002E7AE2 /* AppInformationDetailViewController.swift in Sources */ = {isa = PBXBuildFile; fileRef = EE85998D2462EFD4002E7AE2 /* AppInformationDetailViewController.swift */; };
		EE8599912462EFD4002E7AE2 /* AppInfoTableViewCell.swift in Sources */ = {isa = PBXBuildFile; fileRef = EE85998E2462EFD4002E7AE2 /* AppInfoTableViewCell.swift */; };
		EE8599932462EFFD002E7AE2 /* AppInfo.storyboard in Resources */ = {isa = PBXBuildFile; fileRef = EE8599922462EFFD002E7AE2 /* AppInfo.storyboard */; };
		EE92A33E245D96DA006B97B0 /* Localizable.stringsdict in Resources */ = {isa = PBXBuildFile; fileRef = EE92A340245D96DA006B97B0 /* Localizable.stringsdict */; };
		EEF7900B2466ED6F0065EBD5 /* RiskView.xib in Resources */ = {isa = PBXBuildFile; fileRef = EEF7900A2466ED6F0065EBD5 /* RiskView.xib */; };
		EEF7900D2466F6E40065EBD5 /* RiskView.swift in Sources */ = {isa = PBXBuildFile; fileRef = EEF7900C2466F6E40065EBD5 /* RiskView.swift */; };
/* End PBXBuildFile section */

/* Begin PBXContainerItemProxy section */
		85D7595524570491008175F0 /* PBXContainerItemProxy */ = {
			isa = PBXContainerItemProxy;
			containerPortal = 85D759332457048F008175F0 /* Project object */;
			proxyType = 1;
			remoteGlobalIDString = 85D7593A2457048F008175F0;
			remoteInfo = ENA;
		};
		85D7596024570491008175F0 /* PBXContainerItemProxy */ = {
			isa = PBXContainerItemProxy;
			containerPortal = 85D759332457048F008175F0 /* Project object */;
			proxyType = 1;
			remoteGlobalIDString = 85D7593A2457048F008175F0;
			remoteInfo = ENA;
		};
/* End PBXContainerItemProxy section */

/* Begin PBXCopyFilesBuildPhase section */
		B102BDB924603FD600CD55A2 /* Embed Frameworks */ = {
			isa = PBXCopyFilesBuildPhase;
			buildActionMask = 2147483647;
			dstPath = "";
			dstSubfolderSpec = 10;
			files = (
			);
			name = "Embed Frameworks";
			runOnlyForDeploymentPostprocessing = 0;
		};
/* End PBXCopyFilesBuildPhase section */

/* Begin PBXFileReference section */
		011E13AB246806F700973467 /* Config.swift */ = {isa = PBXFileReference; lastKnownFileType = sourcecode.swift; path = Config.swift; sourceTree = "<group>"; };
		011E13AD24680A4000973467 /* HTTPClient.swift */ = {isa = PBXFileReference; lastKnownFileType = sourcecode.swift; path = HTTPClient.swift; sourceTree = "<group>"; };
		013DC101245DAC4E00EE58B0 /* PersistenceManager.swift */ = {isa = PBXFileReference; lastKnownFileType = sourcecode.swift; path = PersistenceManager.swift; sourceTree = "<group>"; };
		01581129245B0B28001B38B2 /* ExposureDetectionViewController.swift */ = {isa = PBXFileReference; lastKnownFileType = sourcecode.swift; path = ExposureDetectionViewController.swift; sourceTree = "<group>"; };
		01EB1D27246973F100A7908B /* exposure_notification.pb.swift */ = {isa = PBXFileReference; fileEncoding = 4; lastKnownFileType = sourcecode.swift; name = exposure_notification.pb.swift; path = ../../../../../proto/output/exposure_notification.pb.swift; sourceTree = "<group>"; };
		01EB1D28246973F100A7908B /* risk_level.pb.swift */ = {isa = PBXFileReference; fileEncoding = 4; lastKnownFileType = sourcecode.swift; name = risk_level.pb.swift; path = ../../../../../proto/output/risk_level.pb.swift; sourceTree = "<group>"; };
		01EB1D29246973F100A7908B /* file_bucket.pb.swift */ = {isa = PBXFileReference; fileEncoding = 4; lastKnownFileType = sourcecode.swift; name = file_bucket.pb.swift; path = ../../../../../proto/output/file_bucket.pb.swift; sourceTree = "<group>"; };
		01EB1D2A246973F100A7908B /* signed_payload.pb.swift */ = {isa = PBXFileReference; fileEncoding = 4; lastKnownFileType = sourcecode.swift; name = signed_payload.pb.swift; path = ../../../../../proto/output/signed_payload.pb.swift; sourceTree = "<group>"; };
		01EB1D2B246973F100A7908B /* risk_score_parameters.pb.swift */ = {isa = PBXFileReference; fileEncoding = 4; lastKnownFileType = sourcecode.swift; name = risk_score_parameters.pb.swift; path = ../../../../../proto/output/risk_score_parameters.pb.swift; sourceTree = "<group>"; };
		01EB1D2C246973F100A7908B /* submission_payload.pb.swift */ = {isa = PBXFileReference; fileEncoding = 4; lastKnownFileType = sourcecode.swift; name = submission_payload.pb.swift; path = ../../../../../proto/output/submission_payload.pb.swift; sourceTree = "<group>"; };
		01EB1D332469770A00A7908B /* apple_exposure_notification.pb.swift */ = {isa = PBXFileReference; fileEncoding = 4; lastKnownFileType = sourcecode.swift; name = apple_exposure_notification.pb.swift; path = ../../../../../proto/output/apple_exposure_notification.pb.swift; sourceTree = "<group>"; };
		5111E7622460BB1500ED6498 /* HomeInteractor.swift */ = {isa = PBXFileReference; lastKnownFileType = sourcecode.swift; path = HomeInteractor.swift; sourceTree = "<group>"; };
		514E812F24618E3D00636861 /* ExposureDetection.storyboard */ = {isa = PBXFileReference; lastKnownFileType = file.storyboard; path = ExposureDetection.storyboard; sourceTree = "<group>"; };
		514E81332461B97700636861 /* ExposureManager.swift */ = {isa = PBXFileReference; fileEncoding = 4; lastKnownFileType = sourcecode.swift; path = ExposureManager.swift; sourceTree = "<group>"; };
		51895EDB245E16CD0085DA38 /* UIColor.swift */ = {isa = PBXFileReference; lastKnownFileType = sourcecode.swift; path = UIColor.swift; sourceTree = "<group>"; };
		51C737BA245B142B00286105 /* OnboardingViewController.swift */ = {isa = PBXFileReference; lastKnownFileType = sourcecode.swift; path = OnboardingViewController.swift; sourceTree = "<group>"; };
		51C737BC245B349700286105 /* OnboardingInfoViewController.swift */ = {isa = PBXFileReference; lastKnownFileType = sourcecode.swift; path = OnboardingInfoViewController.swift; sourceTree = "<group>"; };
		51C737BE245B3B5D00286105 /* OnboardingInfo.swift */ = {isa = PBXFileReference; lastKnownFileType = sourcecode.swift; path = OnboardingInfo.swift; sourceTree = "<group>"; };
		51CE1B2E245F5CFC002CF42A /* HomeViewController.swift */ = {isa = PBXFileReference; lastKnownFileType = sourcecode.swift; path = HomeViewController.swift; sourceTree = "<group>"; };
		51CE1B49246016B0002CF42A /* UICollectionViewCell+Identifier.swift */ = {isa = PBXFileReference; lastKnownFileType = sourcecode.swift; path = "UICollectionViewCell+Identifier.swift"; sourceTree = "<group>"; };
		51CE1B4B246016D1002CF42A /* UICollectionReusableView+Identifier.swift */ = {isa = PBXFileReference; lastKnownFileType = sourcecode.swift; path = "UICollectionReusableView+Identifier.swift"; sourceTree = "<group>"; };
		51CE1B5424604DD2002CF42A /* HomeLayout.swift */ = {isa = PBXFileReference; lastKnownFileType = sourcecode.swift; path = HomeLayout.swift; sourceTree = "<group>"; };
		51CE1B76246078B6002CF42A /* ActivateCollectionViewCell.xib */ = {isa = PBXFileReference; fileEncoding = 4; lastKnownFileType = file.xib; path = ActivateCollectionViewCell.xib; sourceTree = "<group>"; };
		51CE1B77246078B6002CF42A /* SubmitCollectionViewCell.swift */ = {isa = PBXFileReference; fileEncoding = 4; lastKnownFileType = sourcecode.swift; path = SubmitCollectionViewCell.swift; sourceTree = "<group>"; };
		51CE1B78246078B6002CF42A /* ActivateCollectionViewCell.swift */ = {isa = PBXFileReference; fileEncoding = 4; lastKnownFileType = sourcecode.swift; path = ActivateCollectionViewCell.swift; sourceTree = "<group>"; };
		51CE1B79246078B6002CF42A /* RiskCollectionViewCell.xib */ = {isa = PBXFileReference; fileEncoding = 4; lastKnownFileType = file.xib; path = RiskCollectionViewCell.xib; sourceTree = "<group>"; };
		51CE1B7A246078B6002CF42A /* RiskCollectionViewCell.swift */ = {isa = PBXFileReference; fileEncoding = 4; lastKnownFileType = sourcecode.swift; path = RiskCollectionViewCell.swift; sourceTree = "<group>"; };
		51CE1B7B246078B6002CF42A /* InfoCollectionViewCell.xib */ = {isa = PBXFileReference; fileEncoding = 4; lastKnownFileType = file.xib; path = InfoCollectionViewCell.xib; sourceTree = "<group>"; };
		51CE1B7C246078B6002CF42A /* InfoCollectionViewCell.swift */ = {isa = PBXFileReference; fileEncoding = 4; lastKnownFileType = sourcecode.swift; path = InfoCollectionViewCell.swift; sourceTree = "<group>"; };
		51CE1B7D246078B6002CF42A /* SettingsCollectionViewCell.swift */ = {isa = PBXFileReference; fileEncoding = 4; lastKnownFileType = sourcecode.swift; path = SettingsCollectionViewCell.swift; sourceTree = "<group>"; };
		51CE1B7E246078B6002CF42A /* SubmitCollectionViewCell.xib */ = {isa = PBXFileReference; fileEncoding = 4; lastKnownFileType = file.xib; path = SubmitCollectionViewCell.xib; sourceTree = "<group>"; };
		51CE1B7F246078B6002CF42A /* SettingsCollectionViewCell.xib */ = {isa = PBXFileReference; fileEncoding = 4; lastKnownFileType = file.xib; path = SettingsCollectionViewCell.xib; sourceTree = "<group>"; };
		51CE1B81246078B6002CF42A /* HomeFooterSupplementaryView.xib */ = {isa = PBXFileReference; fileEncoding = 4; lastKnownFileType = file.xib; path = HomeFooterSupplementaryView.xib; sourceTree = "<group>"; };
		51CE1B82246078B6002CF42A /* HomeFooterSupplementaryView.swift */ = {isa = PBXFileReference; fileEncoding = 4; lastKnownFileType = sourcecode.swift; path = HomeFooterSupplementaryView.swift; sourceTree = "<group>"; };
		51CE1B84246078B6002CF42A /* SectionSystemBackgroundDecorationView.swift */ = {isa = PBXFileReference; fileEncoding = 4; lastKnownFileType = sourcecode.swift; path = SectionSystemBackgroundDecorationView.swift; sourceTree = "<group>"; };
		51CE1BB42460AC82002CF42A /* UICollectionView+Dequeue.swift */ = {isa = PBXFileReference; lastKnownFileType = sourcecode.swift; path = "UICollectionView+Dequeue.swift"; sourceTree = "<group>"; };
		51CE1BB92460AFD8002CF42A /* HomeActivateCellConfigurator.swift */ = {isa = PBXFileReference; lastKnownFileType = sourcecode.swift; path = HomeActivateCellConfigurator.swift; sourceTree = "<group>"; };
		51CE1BBC2460B1CB002CF42A /* CollectionViewCellConfigurator.swift */ = {isa = PBXFileReference; fileEncoding = 4; lastKnownFileType = sourcecode.swift; path = CollectionViewCellConfigurator.swift; sourceTree = "<group>"; };
		51CE1BBE2460B222002CF42A /* HomeRiskCellConfigurator.swift */ = {isa = PBXFileReference; lastKnownFileType = sourcecode.swift; path = HomeRiskCellConfigurator.swift; sourceTree = "<group>"; };
		51CE1BC02460B256002CF42A /* HomeSubmitCellConfigurator.swift */ = {isa = PBXFileReference; lastKnownFileType = sourcecode.swift; path = HomeSubmitCellConfigurator.swift; sourceTree = "<group>"; };
		51CE1BC22460B28D002CF42A /* HomeInfoCellConfigurator.swift */ = {isa = PBXFileReference; lastKnownFileType = sourcecode.swift; path = HomeInfoCellConfigurator.swift; sourceTree = "<group>"; };
		51CE1BC42460B2AF002CF42A /* HomeSettingsCellConfigurator.swift */ = {isa = PBXFileReference; lastKnownFileType = sourcecode.swift; path = HomeSettingsCellConfigurator.swift; sourceTree = "<group>"; };
		51D420B02458397300AD70CA /* Onboarding.storyboard */ = {isa = PBXFileReference; lastKnownFileType = file.storyboard; path = Onboarding.storyboard; sourceTree = "<group>"; };
		51D420B324583ABB00AD70CA /* AppStoryboard.swift */ = {isa = PBXFileReference; lastKnownFileType = sourcecode.swift; path = AppStoryboard.swift; sourceTree = "<group>"; };
		51D420B624583B7200AD70CA /* NSObject+Identifier.swift */ = {isa = PBXFileReference; lastKnownFileType = sourcecode.swift; path = "NSObject+Identifier.swift"; sourceTree = "<group>"; };
		51D420B824583B8300AD70CA /* UIViewController+AppStoryboard.swift */ = {isa = PBXFileReference; lastKnownFileType = sourcecode.swift; path = "UIViewController+AppStoryboard.swift"; sourceTree = "<group>"; };
		51D420BA24583BF400AD70CA /* LaunchInstructor.swift */ = {isa = PBXFileReference; lastKnownFileType = sourcecode.swift; path = LaunchInstructor.swift; sourceTree = "<group>"; };
		51D420C324583E3300AD70CA /* SettingsViewController.swift */ = {isa = PBXFileReference; lastKnownFileType = sourcecode.swift; path = SettingsViewController.swift; sourceTree = "<group>"; };
		51D420CD245869C800AD70CA /* Home.storyboard */ = {isa = PBXFileReference; lastKnownFileType = file.storyboard; path = Home.storyboard; sourceTree = "<group>"; };
		51D420CF24586AB300AD70CA /* Settings.storyboard */ = {isa = PBXFileReference; lastKnownFileType = file.storyboard; path = Settings.storyboard; sourceTree = "<group>"; };
		51D420D324586DCA00AD70CA /* NotificationName.swift */ = {isa = PBXFileReference; lastKnownFileType = sourcecode.swift; path = NotificationName.swift; sourceTree = "<group>"; };
		71AFBD922464251000F91006 /* .swiftlint.yml */ = {isa = PBXFileReference; lastKnownFileType = text.yaml; path = .swiftlint.yml; sourceTree = "<group>"; };
		85142500245DA0B3009D2791 /* UIViewController+Alert.swift */ = {isa = PBXFileReference; lastKnownFileType = sourcecode.swift; path = "UIViewController+Alert.swift"; sourceTree = "<group>"; };
		8539874E2467094E00D28B62 /* AppIcon.xcassets */ = {isa = PBXFileReference; lastKnownFileType = folder.assetcatalog; path = AppIcon.xcassets; sourceTree = "<group>"; };
		853D987924694A8700490DBA /* ENAButton.swift */ = {isa = PBXFileReference; lastKnownFileType = sourcecode.swift; path = ENAButton.swift; sourceTree = "<group>"; };
		85790F2E245C6B72003D47E1 /* ENA.entitlements */ = {isa = PBXFileReference; fileEncoding = 4; lastKnownFileType = text.plist.entitlements; path = ENA.entitlements; sourceTree = "<group>"; };
		858F6F6D245A103C009FFD33 /* ExposureNotification.framework */ = {isa = PBXFileReference; lastKnownFileType = wrapper.framework; name = ExposureNotification.framework; path = System/Library/Frameworks/ExposureNotification.framework; sourceTree = SDKROOT; };
		858F6F72245AED03009FFD33 /* ExposureNotificationSettingViewController.swift */ = {isa = PBXFileReference; lastKnownFileType = sourcecode.swift; path = ExposureNotificationSettingViewController.swift; sourceTree = "<group>"; };
		858F6F74245B1374009FFD33 /* ExposureNotificationSetting.storyboard */ = {isa = PBXFileReference; fileEncoding = 4; lastKnownFileType = file.storyboard; path = ExposureNotificationSetting.storyboard; sourceTree = "<group>"; };
		8595BF5E246032D90056EA27 /* ENASwitch.swift */ = {isa = PBXFileReference; lastKnownFileType = sourcecode.swift; path = ENASwitch.swift; sourceTree = "<group>"; };
		85D7593B2457048F008175F0 /* ENA.app */ = {isa = PBXFileReference; explicitFileType = wrapper.application; includeInIndex = 0; path = ENA.app; sourceTree = BUILT_PRODUCTS_DIR; };
		85D7593E2457048F008175F0 /* AppDelegate.swift */ = {isa = PBXFileReference; lastKnownFileType = sourcecode.swift; path = AppDelegate.swift; sourceTree = "<group>"; };
		85D759402457048F008175F0 /* SceneDelegate.swift */ = {isa = PBXFileReference; lastKnownFileType = sourcecode.swift; path = SceneDelegate.swift; sourceTree = "<group>"; };
		85D7594A24570491008175F0 /* Assets.xcassets */ = {isa = PBXFileReference; lastKnownFileType = folder.assetcatalog; path = Assets.xcassets; sourceTree = "<group>"; };
		85D7594D24570491008175F0 /* Base */ = {isa = PBXFileReference; lastKnownFileType = file.storyboard; name = Base; path = Base.lproj/LaunchScreen.storyboard; sourceTree = "<group>"; };
		85D7594F24570491008175F0 /* Info.plist */ = {isa = PBXFileReference; lastKnownFileType = text.plist.xml; path = Info.plist; sourceTree = "<group>"; };
		85D7595424570491008175F0 /* ENATests.xctest */ = {isa = PBXFileReference; explicitFileType = wrapper.cfbundle; includeInIndex = 0; path = ENATests.xctest; sourceTree = BUILT_PRODUCTS_DIR; };
		85D7595A24570491008175F0 /* Info.plist */ = {isa = PBXFileReference; lastKnownFileType = text.plist.xml; path = Info.plist; sourceTree = "<group>"; };
		85D7595F24570491008175F0 /* ENAUITests.xctest */ = {isa = PBXFileReference; explicitFileType = wrapper.cfbundle; includeInIndex = 0; path = ENAUITests.xctest; sourceTree = BUILT_PRODUCTS_DIR; };
		85D7596324570491008175F0 /* ENAUITests.swift */ = {isa = PBXFileReference; lastKnownFileType = sourcecode.swift; path = ENAUITests.swift; sourceTree = "<group>"; };
		85D7596524570491008175F0 /* Info.plist */ = {isa = PBXFileReference; lastKnownFileType = text.plist.xml; path = Info.plist; sourceTree = "<group>"; };
		B102BDC22460410600CD55A2 /* README.md */ = {isa = PBXFileReference; lastKnownFileType = net.daringfireball.markdown; path = README.md; sourceTree = "<group>"; };
		B111EDEA2465B1E7001AEBB4 /* MockClient.swift */ = {isa = PBXFileReference; lastKnownFileType = sourcecode.swift; name = MockClient.swift; path = ENA/Source/Client/MockClient.swift; sourceTree = SOURCE_ROOT; };
		B111EE2B2465D9F7001AEBB4 /* String+Localization.swift */ = {isa = PBXFileReference; lastKnownFileType = sourcecode.swift; path = "String+Localization.swift"; sourceTree = "<group>"; };
		B111EE6A2466A3A5001AEBB4 /* en */ = {isa = PBXFileReference; lastKnownFileType = text.plist.strings; name = en; path = en.lproj/LocalizableRisk.strings; sourceTree = "<group>"; };
		B111EE6C2466A3AB001AEBB4 /* de */ = {isa = PBXFileReference; lastKnownFileType = text.plist.strings; name = de; path = de.lproj/LocalizableRisk.strings; sourceTree = "<group>"; };
		B1569DDE245D70990079FCD7 /* DMViewController.swift */ = {isa = PBXFileReference; lastKnownFileType = sourcecode.swift; path = DMViewController.swift; sourceTree = "<group>"; };
		B1741B3D24619179006275D9 /* DMQRCodeViewController.swift */ = {isa = PBXFileReference; lastKnownFileType = sourcecode.swift; path = DMQRCodeViewController.swift; sourceTree = "<group>"; };
		B1741B402461A511006275D9 /* DMQRCodeScanViewController.swift */ = {isa = PBXFileReference; lastKnownFileType = sourcecode.swift; path = DMQRCodeScanViewController.swift; sourceTree = "<group>"; };
		B1741B422461C105006275D9 /* README.md */ = {isa = PBXFileReference; lastKnownFileType = net.daringfireball.markdown; path = README.md; sourceTree = "<group>"; };
		B1741B432461C257006275D9 /* DMDeveloperMenu.swift */ = {isa = PBXFileReference; lastKnownFileType = sourcecode.swift; path = DMDeveloperMenu.swift; sourceTree = "<group>"; };
		B1741B482462C207006275D9 /* Client.swift */ = {isa = PBXFileReference; fileEncoding = 4; lastKnownFileType = sourcecode.swift; path = Client.swift; sourceTree = "<group>"; };
		B1741B592462F4DE006275D9 /* TanEntryViewController.swift */ = {isa = PBXFileReference; fileEncoding = 4; lastKnownFileType = sourcecode.swift; path = TanEntryViewController.swift; sourceTree = "<group>"; };
		B17A44A12464906A00CB195E /* KeyTests.swift */ = {isa = PBXFileReference; lastKnownFileType = sourcecode.swift; path = KeyTests.swift; sourceTree = "<group>"; };
		CD7F5C732466F6D400D3D03C /* ENATest.entitlements */ = {isa = PBXFileReference; lastKnownFileType = text.plist.entitlements; path = ENATest.entitlements; sourceTree = "<group>"; };
		CD99A399245B22B700BF12AF /* ExposureSubmissionViewController.swift */ = {isa = PBXFileReference; fileEncoding = 4; lastKnownFileType = sourcecode.swift; path = ExposureSubmissionViewController.swift; sourceTree = "<group>"; };
		CD99A39C245B22EE00BF12AF /* ExposureSubmission.storyboard */ = {isa = PBXFileReference; fileEncoding = 4; lastKnownFileType = file.storyboard; path = ExposureSubmission.storyboard; sourceTree = "<group>"; };
		CD99A3A6245B33D500BF12AF /* ConfirmationViewController.swift */ = {isa = PBXFileReference; lastKnownFileType = sourcecode.swift; path = ConfirmationViewController.swift; sourceTree = "<group>"; };
		CD99A3A8245C272400BF12AF /* ExposureSubmissionService.swift */ = {isa = PBXFileReference; lastKnownFileType = sourcecode.swift; path = ExposureSubmissionService.swift; sourceTree = "<group>"; };
		CD99A3C6246155C300BF12AF /* Logger.swift */ = {isa = PBXFileReference; fileEncoding = 4; lastKnownFileType = sourcecode.swift; path = Logger.swift; sourceTree = "<group>"; };
		CD99A3C92461A47C00BF12AF /* AppStrings.swift */ = {isa = PBXFileReference; lastKnownFileType = sourcecode.swift; path = AppStrings.swift; sourceTree = "<group>"; };
		EE278B2A245F0B32008B06F9 /* ColorStyle.swift */ = {isa = PBXFileReference; fileEncoding = 4; lastKnownFileType = sourcecode.swift; path = ColorStyle.swift; sourceTree = "<group>"; };
		EE278B2C245F2BBB008B06F9 /* InviteFriends.storyboard */ = {isa = PBXFileReference; lastKnownFileType = file.storyboard; path = InviteFriends.storyboard; sourceTree = "<group>"; };
		EE278B2F245F2C8A008B06F9 /* FriendsInviteController.swift */ = {isa = PBXFileReference; lastKnownFileType = sourcecode.swift; path = FriendsInviteController.swift; sourceTree = "<group>"; };
		EE46E5D72466AEA50057627F /* UIView.swift */ = {isa = PBXFileReference; fileEncoding = 4; lastKnownFileType = sourcecode.swift; path = UIView.swift; sourceTree = "<group>"; };
		EE70C23B245B09E900AC9B2F /* de */ = {isa = PBXFileReference; lastKnownFileType = text.plist.strings; name = de; path = de.lproj/Localizable.strings; sourceTree = "<group>"; };
		EE70C23C245B09E900AC9B2F /* en */ = {isa = PBXFileReference; lastKnownFileType = text.plist.strings; name = en; path = en.lproj/Localizable.strings; sourceTree = "<group>"; };
		EE85998C2462EFD4002E7AE2 /* AppInformationViewController.swift */ = {isa = PBXFileReference; fileEncoding = 4; lastKnownFileType = sourcecode.swift; path = AppInformationViewController.swift; sourceTree = "<group>"; };
		EE85998D2462EFD4002E7AE2 /* AppInformationDetailViewController.swift */ = {isa = PBXFileReference; fileEncoding = 4; lastKnownFileType = sourcecode.swift; path = AppInformationDetailViewController.swift; sourceTree = "<group>"; };
		EE85998E2462EFD4002E7AE2 /* AppInfoTableViewCell.swift */ = {isa = PBXFileReference; fileEncoding = 4; lastKnownFileType = sourcecode.swift; path = AppInfoTableViewCell.swift; sourceTree = "<group>"; };
		EE8599922462EFFD002E7AE2 /* AppInfo.storyboard */ = {isa = PBXFileReference; fileEncoding = 4; lastKnownFileType = file.storyboard; path = AppInfo.storyboard; sourceTree = "<group>"; };
		EE92A33F245D96DA006B97B0 /* de */ = {isa = PBXFileReference; lastKnownFileType = text.plist.stringsdict; name = de; path = de.lproj/Localizable.stringsdict; sourceTree = "<group>"; };
		EEF7900A2466ED6F0065EBD5 /* RiskView.xib */ = {isa = PBXFileReference; lastKnownFileType = file.xib; path = RiskView.xib; sourceTree = "<group>"; };
		EEF7900C2466F6E40065EBD5 /* RiskView.swift */ = {isa = PBXFileReference; lastKnownFileType = sourcecode.swift; path = RiskView.swift; sourceTree = "<group>"; };
/* End PBXFileReference section */

/* Begin PBXFrameworksBuildPhase section */
		85D759382457048F008175F0 /* Frameworks */ = {
			isa = PBXFrameworksBuildPhase;
			buildActionMask = 2147483647;
			files = (
				858F6F6E245A103C009FFD33 /* ExposureNotification.framework in Frameworks */,
				B10FB030246036F3004CA11E /* SwiftProtobuf in Frameworks */,
				CD99A3C52461558200BF12AF /* CocoaLumberjackSwift in Frameworks */,
			);
			runOnlyForDeploymentPostprocessing = 0;
		};
		85D7595124570491008175F0 /* Frameworks */ = {
			isa = PBXFrameworksBuildPhase;
			buildActionMask = 2147483647;
			files = (
			);
			runOnlyForDeploymentPostprocessing = 0;
		};
		85D7595C24570491008175F0 /* Frameworks */ = {
			isa = PBXFrameworksBuildPhase;
			buildActionMask = 2147483647;
			files = (
			);
			runOnlyForDeploymentPostprocessing = 0;
		};
/* End PBXFrameworksBuildPhase section */

/* Begin PBXGroup section */
		5107E3D72459B2D60042FC9B /* Frameworks */ = {
			isa = PBXGroup;
			children = (
				858F6F6D245A103C009FFD33 /* ExposureNotification.framework */,
			);
			name = Frameworks;
			sourceTree = "<group>";
		};
		514E81312461946E00636861 /* ExposureDetection */ = {
			isa = PBXGroup;
			children = (
				01581129245B0B28001B38B2 /* ExposureDetectionViewController.swift */,
			);
			path = ExposureDetection;
			sourceTree = "<group>";
		};
		514E81322461B97700636861 /* Exposure */ = {
			isa = PBXGroup;
			children = (
				514E81332461B97700636861 /* ExposureManager.swift */,
			);
			path = Exposure;
			sourceTree = "<group>";
		};
		51CE1B74246078B6002CF42A /* Home Screen */ = {
			isa = PBXGroup;
			children = (
				51CE1B75246078B6002CF42A /* Cells */,
				51CE1B80246078B6002CF42A /* Footers */,
				51CE1B83246078B6002CF42A /* Decorations */,
			);
			path = "Home Screen";
			sourceTree = "<group>";
		};
		51CE1B75246078B6002CF42A /* Cells */ = {
			isa = PBXGroup;
			children = (
				51CE1B78246078B6002CF42A /* ActivateCollectionViewCell.swift */,
				51CE1B76246078B6002CF42A /* ActivateCollectionViewCell.xib */,
				51CE1B7A246078B6002CF42A /* RiskCollectionViewCell.swift */,
				51CE1B79246078B6002CF42A /* RiskCollectionViewCell.xib */,
				51CE1B77246078B6002CF42A /* SubmitCollectionViewCell.swift */,
				51CE1B7E246078B6002CF42A /* SubmitCollectionViewCell.xib */,
				51CE1B7C246078B6002CF42A /* InfoCollectionViewCell.swift */,
				51CE1B7B246078B6002CF42A /* InfoCollectionViewCell.xib */,
				51CE1B7D246078B6002CF42A /* SettingsCollectionViewCell.swift */,
				51CE1B7F246078B6002CF42A /* SettingsCollectionViewCell.xib */,
				B111EE6B2466A3A5001AEBB4 /* LocalizableRisk.strings */,
			);
			path = Cells;
			sourceTree = "<group>";
		};
		51CE1B80246078B6002CF42A /* Footers */ = {
			isa = PBXGroup;
			children = (
				51CE1B81246078B6002CF42A /* HomeFooterSupplementaryView.xib */,
				51CE1B82246078B6002CF42A /* HomeFooterSupplementaryView.swift */,
			);
			path = Footers;
			sourceTree = "<group>";
		};
		51CE1B83246078B6002CF42A /* Decorations */ = {
			isa = PBXGroup;
			children = (
				51CE1B84246078B6002CF42A /* SectionSystemBackgroundDecorationView.swift */,
			);
			path = Decorations;
			sourceTree = "<group>";
		};
		51CE1BB82460AE69002CF42A /* Home */ = {
			isa = PBXGroup;
			children = (
				51CE1BB92460AFD8002CF42A /* HomeActivateCellConfigurator.swift */,
				51CE1BBE2460B222002CF42A /* HomeRiskCellConfigurator.swift */,
				51CE1BC02460B256002CF42A /* HomeSubmitCellConfigurator.swift */,
				51CE1BC22460B28D002CF42A /* HomeInfoCellConfigurator.swift */,
				51CE1BC42460B2AF002CF42A /* HomeSettingsCellConfigurator.swift */,
			);
			path = Home;
			sourceTree = "<group>";
		};
		51CE1BBB2460B1BA002CF42A /* Protocols */ = {
			isa = PBXGroup;
			children = (
				51CE1BBC2460B1CB002CF42A /* CollectionViewCellConfigurator.swift */,
			);
			path = Protocols;
			sourceTree = "<group>";
		};
		51D420AF2458308400AD70CA /* Onboarding */ = {
			isa = PBXGroup;
			children = (
				51C737BA245B142B00286105 /* OnboardingViewController.swift */,
				51C737BC245B349700286105 /* OnboardingInfoViewController.swift */,
			);
			path = Onboarding;
			sourceTree = "<group>";
		};
		51D420B224583AA400AD70CA /* Workers */ = {
			isa = PBXGroup;
			children = (
				CD99A3C6246155C300BF12AF /* Logger.swift */,
				013DC101245DAC4E00EE58B0 /* PersistenceManager.swift */,
			);
			path = Workers;
			sourceTree = "<group>";
		};
		51D420B524583B5100AD70CA /* Extensions */ = {
			isa = PBXGroup;
			children = (
				51D420B624583B7200AD70CA /* NSObject+Identifier.swift */,
				51D420B824583B8300AD70CA /* UIViewController+AppStoryboard.swift */,
				51CE1B49246016B0002CF42A /* UICollectionViewCell+Identifier.swift */,
				51CE1B4B246016D1002CF42A /* UICollectionReusableView+Identifier.swift */,
				51CE1BB42460AC82002CF42A /* UICollectionView+Dequeue.swift */,
				51D420D324586DCA00AD70CA /* NotificationName.swift */,
				85142500245DA0B3009D2791 /* UIViewController+Alert.swift */,
				51895EDB245E16CD0085DA38 /* UIColor.swift */,
				EE46E5D72466AEA50057627F /* UIView.swift */,
				B111EE2B2465D9F7001AEBB4 /* String+Localization.swift */,
			);
			path = Extensions;
			sourceTree = "<group>";
		};
		51D420C124583D3100AD70CA /* Home */ = {
			isa = PBXGroup;
			children = (
				51CE1B2E245F5CFC002CF42A /* HomeViewController.swift */,
				5111E7622460BB1500ED6498 /* HomeInteractor.swift */,
				51CE1B5424604DD2002CF42A /* HomeLayout.swift */,
			);
			path = Home;
			sourceTree = "<group>";
		};
		51D420C224583D7B00AD70CA /* Settings */ = {
			isa = PBXGroup;
			children = (
				51D420C324583E3300AD70CA /* SettingsViewController.swift */,
			);
			path = Settings;
			sourceTree = "<group>";
		};
		51D420D524598AC200AD70CA /* Source */ = {
			isa = PBXGroup;
			children = (
				B111EDEC2465B1F4001AEBB4 /* Client */,
				CD99A3C82461A44B00BF12AF /* View Helpers */,
				51CE1BBB2460B1BA002CF42A /* Protocols */,
				8595BF5D246032C40056EA27 /* Views */,
				B1569DD5245D6C790079FCD7 /* Developer Menu */,
				51EE9A6A245C0F7900F2544F /* Models */,
				85D759802459A82D008175F0 /* Services */,
				85D759712457059A008175F0 /* Scenes */,
				51D420B224583AA400AD70CA /* Workers */,
				51D420B524583B5100AD70CA /* Extensions */,
				85D7593E2457048F008175F0 /* AppDelegate.swift */,
				85D759402457048F008175F0 /* SceneDelegate.swift */,
			);
			path = Source;
			sourceTree = "<group>";
		};
		51EE9A6A245C0F7900F2544F /* Models */ = {
			isa = PBXGroup;
			children = (
				514E81322461B97700636861 /* Exposure */,
				51CE1BB82460AE69002CF42A /* Home */,
				51EE9A6C245C0FB500F2544F /* Onboarding */,
			);
			path = Models;
			sourceTree = "<group>";
		};
		51EE9A6C245C0FB500F2544F /* Onboarding */ = {
			isa = PBXGroup;
			children = (
				51C737BE245B3B5D00286105 /* OnboardingInfo.swift */,
			);
			path = Onboarding;
			sourceTree = "<group>";
		};
		853D987824694A1E00490DBA /* BaseElements */ = {
			isa = PBXGroup;
			children = (
				8595BF5E246032D90056EA27 /* ENASwitch.swift */,
				853D987924694A8700490DBA /* ENAButton.swift */,
			);
			path = BaseElements;
			sourceTree = "<group>";
		};
		858F6F71245AEC05009FFD33 /* ENSetting */ = {
			isa = PBXGroup;
			children = (
				858F6F72245AED03009FFD33 /* ExposureNotificationSettingViewController.swift */,
			);
			path = ENSetting;
			sourceTree = "<group>";
		};
		8595BF5D246032C40056EA27 /* Views */ = {
			isa = PBXGroup;
			children = (
				853D987824694A1E00490DBA /* BaseElements */,
				EEF790092466ED410065EBD5 /* ExposureDetection */,
				51CE1B74246078B6002CF42A /* Home Screen */,
			);
			path = Views;
			sourceTree = "<group>";
		};
		85D759322457048F008175F0 = {
			isa = PBXGroup;
			children = (
				71AFBD922464251000F91006 /* .swiftlint.yml */,
				85D7593D2457048F008175F0 /* ENA */,
				85D7595724570491008175F0 /* ENATests */,
				85D7596224570491008175F0 /* ENAUITests */,
				85D7593C2457048F008175F0 /* Products */,
				5107E3D72459B2D60042FC9B /* Frameworks */,
				B1741B572462EB26006275D9 /* Recovered References */,
			);
			sourceTree = "<group>";
		};
		85D7593C2457048F008175F0 /* Products */ = {
			isa = PBXGroup;
			children = (
				85D7593B2457048F008175F0 /* ENA.app */,
				85D7595424570491008175F0 /* ENATests.xctest */,
				85D7595F24570491008175F0 /* ENAUITests.xctest */,
			);
			name = Products;
			sourceTree = "<group>";
		};
		85D7593D2457048F008175F0 /* ENA */ = {
			isa = PBXGroup;
			children = (
				B102BDC12460405F00CD55A2 /* Backend */,
				51D420D524598AC200AD70CA /* Source */,
				85D7597424570615008175F0 /* Resources */,
			);
			path = ENA;
			sourceTree = "<group>";
		};
		85D7595724570491008175F0 /* ENATests */ = {
			isa = PBXGroup;
			children = (
				85D7595A24570491008175F0 /* Info.plist */,
				B17A44A12464906A00CB195E /* KeyTests.swift */,
			);
			path = ENATests;
			sourceTree = "<group>";
		};
		85D7596224570491008175F0 /* ENAUITests */ = {
			isa = PBXGroup;
			children = (
				85D7596324570491008175F0 /* ENAUITests.swift */,
				85D7596524570491008175F0 /* Info.plist */,
			);
			path = ENAUITests;
			sourceTree = "<group>";
		};
		85D759712457059A008175F0 /* Scenes */ = {
			isa = PBXGroup;
			children = (
				EE85998B2462EFD4002E7AE2 /* AppInformation */,
				51D420AF2458308400AD70CA /* Onboarding */,
				51D420C124583D3100AD70CA /* Home */,
				514E81312461946E00636861 /* ExposureDetection */,
				EE278B2E245F2C58008B06F9 /* FriendsInvite */,
				CD99A398245B229F00BF12AF /* ExposureSubmission */,
				858F6F71245AEC05009FFD33 /* ENSetting */,
				51D420C224583D7B00AD70CA /* Settings */,
			);
			path = Scenes;
			sourceTree = "<group>";
		};
		85D7597424570615008175F0 /* Resources */ = {
			isa = PBXGroup;
			children = (
				CD7F5C732466F6D400D3D03C /* ENATest.entitlements */,
				85790F2E245C6B72003D47E1 /* ENA.entitlements */,
				EE70C239245B09E900AC9B2F /* Localization */,
				85D7594F24570491008175F0 /* Info.plist */,
				85D75976245706BD008175F0 /* Assets */,
				85D75975245706B0008175F0 /* Storyboards */,
			);
			path = Resources;
			sourceTree = "<group>";
		};
		85D75975245706B0008175F0 /* Storyboards */ = {
			isa = PBXGroup;
			children = (
				EE8599922462EFFD002E7AE2 /* AppInfo.storyboard */,
				CD99A39C245B22EE00BF12AF /* ExposureSubmission.storyboard */,
				85D7594C24570491008175F0 /* LaunchScreen.storyboard */,
				51D420B02458397300AD70CA /* Onboarding.storyboard */,
				51D420CD245869C800AD70CA /* Home.storyboard */,
				514E812F24618E3D00636861 /* ExposureDetection.storyboard */,
				858F6F74245B1374009FFD33 /* ExposureNotificationSetting.storyboard */,
				51D420CF24586AB300AD70CA /* Settings.storyboard */,
				EE278B2C245F2BBB008B06F9 /* InviteFriends.storyboard */,
			);
			path = Storyboards;
			sourceTree = "<group>";
		};
		85D75976245706BD008175F0 /* Assets */ = {
			isa = PBXGroup;
			children = (
				8539874E2467094E00D28B62 /* AppIcon.xcassets */,
				85D7594A24570491008175F0 /* Assets.xcassets */,
			);
			path = Assets;
			sourceTree = "<group>";
		};
		85D759802459A82D008175F0 /* Services */ = {
			isa = PBXGroup;
			children = (
				CD99A3A8245C272400BF12AF /* ExposureSubmissionService.swift */,
			);
			path = Services;
			sourceTree = "<group>";
		};
		B102BDC12460405F00CD55A2 /* Backend */ = {
			isa = PBXGroup;
			children = (
				01EB1D27246973F100A7908B /* exposure_notification.pb.swift */,
				01EB1D332469770A00A7908B /* apple_exposure_notification.pb.swift */,
				01EB1D29246973F100A7908B /* file_bucket.pb.swift */,
				01EB1D28246973F100A7908B /* risk_level.pb.swift */,
				01EB1D2B246973F100A7908B /* risk_score_parameters.pb.swift */,
				01EB1D2A246973F100A7908B /* signed_payload.pb.swift */,
				01EB1D2C246973F100A7908B /* submission_payload.pb.swift */,
				B102BDC22460410600CD55A2 /* README.md */,
				011E13AB246806F700973467 /* Config.swift */,
			);
			path = Backend;
			sourceTree = "<group>";
		};
		B111EDEC2465B1F4001AEBB4 /* Client */ = {
			isa = PBXGroup;
			children = (
				B111EDEA2465B1E7001AEBB4 /* MockClient.swift */,
				B1741B482462C207006275D9 /* Client.swift */,
				011E13AD24680A4000973467 /* HTTPClient.swift */,
			);
			path = Client;
			sourceTree = "<group>";
		};
		B1569DD5245D6C790079FCD7 /* Developer Menu */ = {
			isa = PBXGroup;
			children = (
				B1741B432461C257006275D9 /* DMDeveloperMenu.swift */,
				B1741B402461A511006275D9 /* DMQRCodeScanViewController.swift */,
				B1741B3D24619179006275D9 /* DMQRCodeViewController.swift */,
				B1569DDE245D70990079FCD7 /* DMViewController.swift */,
				B1741B422461C105006275D9 /* README.md */,
			);
			path = "Developer Menu";
			sourceTree = "<group>";
		};
		B1741B572462EB26006275D9 /* Recovered References */ = {
			isa = PBXGroup;
			children = (
			);
			name = "Recovered References";
			sourceTree = "<group>";
		};
		CD99A398245B229F00BF12AF /* ExposureSubmission */ = {
			isa = PBXGroup;
			children = (
				CD99A399245B22B700BF12AF /* ExposureSubmissionViewController.swift */,
				B1741B592462F4DE006275D9 /* TanEntryViewController.swift */,
				CD99A3A6245B33D500BF12AF /* ConfirmationViewController.swift */,
			);
			path = ExposureSubmission;
			sourceTree = "<group>";
		};
		CD99A3C82461A44B00BF12AF /* View Helpers */ = {
			isa = PBXGroup;
			children = (
				EE278B29245F0B32008B06F9 /* ColorStyle */,
				51D420B324583ABB00AD70CA /* AppStoryboard.swift */,
				51D420BA24583BF400AD70CA /* LaunchInstructor.swift */,
				CD99A3C92461A47C00BF12AF /* AppStrings.swift */,
			);
			path = "View Helpers";
			sourceTree = "<group>";
		};
		EE278B29245F0B32008B06F9 /* ColorStyle */ = {
			isa = PBXGroup;
			children = (
				EE278B2A245F0B32008B06F9 /* ColorStyle.swift */,
			);
			path = ColorStyle;
			sourceTree = "<group>";
		};
		EE278B2E245F2C58008B06F9 /* FriendsInvite */ = {
			isa = PBXGroup;
			children = (
				EE278B2F245F2C8A008B06F9 /* FriendsInviteController.swift */,
			);
			path = FriendsInvite;
			sourceTree = "<group>";
		};
		EE70C239245B09E900AC9B2F /* Localization */ = {
			isa = PBXGroup;
			children = (
				EE70C23A245B09E900AC9B2F /* Localizable.strings */,
				EE92A340245D96DA006B97B0 /* Localizable.stringsdict */,
			);
			path = Localization;
			sourceTree = "<group>";
		};
		EE85998B2462EFD4002E7AE2 /* AppInformation */ = {
			isa = PBXGroup;
			children = (
				EE85998C2462EFD4002E7AE2 /* AppInformationViewController.swift */,
				EE85998D2462EFD4002E7AE2 /* AppInformationDetailViewController.swift */,
				EE85998E2462EFD4002E7AE2 /* AppInfoTableViewCell.swift */,
			);
			path = AppInformation;
			sourceTree = "<group>";
		};
		EEF790092466ED410065EBD5 /* ExposureDetection */ = {
			isa = PBXGroup;
			children = (
				EEF7900A2466ED6F0065EBD5 /* RiskView.xib */,
				EEF7900C2466F6E40065EBD5 /* RiskView.swift */,
			);
			path = ExposureDetection;
			sourceTree = "<group>";
		};
/* End PBXGroup section */

/* Begin PBXNativeTarget section */
		85D7593A2457048F008175F0 /* ENA */ = {
			isa = PBXNativeTarget;
			buildConfigurationList = 85D7596824570491008175F0 /* Build configuration list for PBXNativeTarget "ENA" */;
			buildPhases = (
				71AFBD9324642AF500F91006 /* SwiftLint */,
				85D759372457048F008175F0 /* Sources */,
				85D759382457048F008175F0 /* Frameworks */,
				85D759392457048F008175F0 /* Resources */,
				B102BDB924603FD600CD55A2 /* Embed Frameworks */,
			);
			buildRules = (
			);
			dependencies = (
			);
			name = ENA;
			packageProductDependencies = (
				B10FB02F246036F3004CA11E /* SwiftProtobuf */,
				CD99A3C42461558200BF12AF /* CocoaLumberjackSwift */,
			);
			productName = ENA;
			productReference = 85D7593B2457048F008175F0 /* ENA.app */;
			productType = "com.apple.product-type.application";
		};
		85D7595324570491008175F0 /* ENATests */ = {
			isa = PBXNativeTarget;
			buildConfigurationList = 85D7596B24570491008175F0 /* Build configuration list for PBXNativeTarget "ENATests" */;
			buildPhases = (
				85D7595024570491008175F0 /* Sources */,
				85D7595124570491008175F0 /* Frameworks */,
				85D7595224570491008175F0 /* Resources */,
			);
			buildRules = (
			);
			dependencies = (
				85D7595624570491008175F0 /* PBXTargetDependency */,
			);
			name = ENATests;
			productName = ENATests;
			productReference = 85D7595424570491008175F0 /* ENATests.xctest */;
			productType = "com.apple.product-type.bundle.unit-test";
		};
		85D7595E24570491008175F0 /* ENAUITests */ = {
			isa = PBXNativeTarget;
			buildConfigurationList = 85D7596E24570491008175F0 /* Build configuration list for PBXNativeTarget "ENAUITests" */;
			buildPhases = (
				85D7595B24570491008175F0 /* Sources */,
				85D7595C24570491008175F0 /* Frameworks */,
				85D7595D24570491008175F0 /* Resources */,
			);
			buildRules = (
			);
			dependencies = (
				85D7596124570491008175F0 /* PBXTargetDependency */,
			);
			name = ENAUITests;
			productName = ENAUITests;
			productReference = 85D7595F24570491008175F0 /* ENAUITests.xctest */;
			productType = "com.apple.product-type.bundle.ui-testing";
		};
/* End PBXNativeTarget section */

/* Begin PBXProject section */
		85D759332457048F008175F0 /* Project object */ = {
			isa = PBXProject;
			attributes = {
				LastSwiftUpdateCheck = 1140;
				LastUpgradeCheck = 1150;
				ORGANIZATIONNAME = "SAP SE";
				TargetAttributes = {
					85D7593A2457048F008175F0 = {
						CreatedOnToolsVersion = 11.4.1;
					};
					85D7595324570491008175F0 = {
						CreatedOnToolsVersion = 11.4.1;
						TestTargetID = 85D7593A2457048F008175F0;
					};
					85D7595E24570491008175F0 = {
						CreatedOnToolsVersion = 11.4.1;
						TestTargetID = 85D7593A2457048F008175F0;
					};
				};
			};
			buildConfigurationList = 85D759362457048F008175F0 /* Build configuration list for PBXProject "ENA" */;
			compatibilityVersion = "Xcode 9.3";
			developmentRegion = en;
			hasScannedForEncodings = 0;
			knownRegions = (
				en,
				Base,
				de,
			);
			mainGroup = 85D759322457048F008175F0;
			packageReferences = (
				B10FB02E246036F3004CA11E /* XCRemoteSwiftPackageReference "swift-protobuf" */,
				CD99A3C32461558200BF12AF /* XCRemoteSwiftPackageReference "CocoaLumberjack" */,
			);
			productRefGroup = 85D7593C2457048F008175F0 /* Products */;
			projectDirPath = "";
			projectRoot = "";
			targets = (
				85D7593A2457048F008175F0 /* ENA */,
				85D7595324570491008175F0 /* ENATests */,
				85D7595E24570491008175F0 /* ENAUITests */,
			);
		};
/* End PBXProject section */

/* Begin PBXResourcesBuildPhase section */
		85D759392457048F008175F0 /* Resources */ = {
			isa = PBXResourcesBuildPhase;
			buildActionMask = 2147483647;
			files = (
				B111EE692466A3A5001AEBB4 /* LocalizableRisk.strings in Resources */,
				514E813024618E3D00636861 /* ExposureDetection.storyboard in Resources */,
				51CE1B8F246078B6002CF42A /* HomeFooterSupplementaryView.xib in Resources */,
				85D7594E24570491008175F0 /* LaunchScreen.storyboard in Resources */,
				51CE1B8D246078B6002CF42A /* SubmitCollectionViewCell.xib in Resources */,
				EEF7900B2466ED6F0065EBD5 /* RiskView.xib in Resources */,
				EE92A33E245D96DA006B97B0 /* Localizable.stringsdict in Resources */,
				EE278B2D245F2BBB008B06F9 /* InviteFriends.storyboard in Resources */,
				EE70C23D245B09EA00AC9B2F /* Localizable.strings in Resources */,
				51CE1B85246078B6002CF42A /* ActivateCollectionViewCell.xib in Resources */,
				51D420CE245869C800AD70CA /* Home.storyboard in Resources */,
				8539874F2467094E00D28B62 /* AppIcon.xcassets in Resources */,
				EE8599932462EFFD002E7AE2 /* AppInfo.storyboard in Resources */,
				51CE1B8E246078B6002CF42A /* SettingsCollectionViewCell.xib in Resources */,
				85D7594B24570491008175F0 /* Assets.xcassets in Resources */,
				51CE1B88246078B6002CF42A /* RiskCollectionViewCell.xib in Resources */,
				858F6F75245B1374009FFD33 /* ExposureNotificationSetting.storyboard in Resources */,
				51D420D024586AB300AD70CA /* Settings.storyboard in Resources */,
				01DC23252462DFD0001B727C /* ExposureSubmission.storyboard in Resources */,
				51CE1B8A246078B6002CF42A /* InfoCollectionViewCell.xib in Resources */,
				51D420B12458397300AD70CA /* Onboarding.storyboard in Resources */,
			);
			runOnlyForDeploymentPostprocessing = 0;
		};
		85D7595224570491008175F0 /* Resources */ = {
			isa = PBXResourcesBuildPhase;
			buildActionMask = 2147483647;
			files = (
			);
			runOnlyForDeploymentPostprocessing = 0;
		};
		85D7595D24570491008175F0 /* Resources */ = {
			isa = PBXResourcesBuildPhase;
			buildActionMask = 2147483647;
			files = (
			);
			runOnlyForDeploymentPostprocessing = 0;
		};
/* End PBXResourcesBuildPhase section */

/* Begin PBXShellScriptBuildPhase section */
		71AFBD9324642AF500F91006 /* SwiftLint */ = {
			isa = PBXShellScriptBuildPhase;
			buildActionMask = 2147483647;
			files = (
			);
			inputFileListPaths = (
			);
			inputPaths = (
			);
			name = SwiftLint;
			outputFileListPaths = (
			);
			outputPaths = (
			);
			runOnlyForDeploymentPostprocessing = 0;
			shellPath = /bin/sh;
			shellScript = "if which swiftlint >/dev/null; then\n  swiftlint\nelse\n  echo \"warning: SwiftLint is not available.\"\n  echo \"Use 'brew install swiftlint' to install SwiftLint or download it manually from https://github.com/realm/SwiftLint.\"\nfi\n\n";
			showEnvVarsInLog = 0;
		};
/* End PBXShellScriptBuildPhase section */

/* Begin PBXSourcesBuildPhase section */
		85D759372457048F008175F0 /* Sources */ = {
			isa = PBXSourcesBuildPhase;
			buildActionMask = 2147483647;
			files = (
				01EB1D31246973F100A7908B /* risk_score_parameters.pb.swift in Sources */,
				01EB1D342469770A00A7908B /* apple_exposure_notification.pb.swift in Sources */,
				CD99A3A7245B33D500BF12AF /* ConfirmationViewController.swift in Sources */,
				51895EDC245E16CD0085DA38 /* UIColor.swift in Sources */,
				01DC23242462DF78001B727C /* ExposureSubmissionViewController.swift in Sources */,
				CD99A3A9245C272400BF12AF /* ExposureSubmissionService.swift in Sources */,
<<<<<<< HEAD
				011E13AE24680A4000973467 /* HTTPClient.swift in Sources */,
=======
				853D987A24694A8700490DBA /* ENAButton.swift in Sources */,
>>>>>>> 7291dddc
				51CE1BB52460AC83002CF42A /* UICollectionView+Dequeue.swift in Sources */,
				B1741B4D2462C21F006275D9 /* DMQRCodeViewController.swift in Sources */,
				B1741B4B2462C21C006275D9 /* DMQRCodeScanViewController.swift in Sources */,
				51CE1B4A246016B0002CF42A /* UICollectionViewCell+Identifier.swift in Sources */,
				858F6F73245AED03009FFD33 /* ExposureNotificationSettingViewController.swift in Sources */,
				8595BF5F246032D90056EA27 /* ENASwitch.swift in Sources */,
				011E13AC246806F700973467 /* Config.swift in Sources */,
				85D759492457048F008175F0 /* ENA.xcdatamodeld in Sources */,
				51D420B724583B7200AD70CA /* NSObject+Identifier.swift in Sources */,
				51CE1B86246078B6002CF42A /* SubmitCollectionViewCell.swift in Sources */,
				B1741B4E2462C21F006275D9 /* DMViewController.swift in Sources */,
				B1741B4C2462C21F006275D9 /* DMDeveloperMenu.swift in Sources */,
				EEF7900D2466F6E40065EBD5 /* RiskView.swift in Sources */,
				51D420D424586DCA00AD70CA /* NotificationName.swift in Sources */,
				51CE1BC12460B256002CF42A /* HomeSubmitCellConfigurator.swift in Sources */,
				B1741B582462EBDB006275D9 /* HomeViewController.swift in Sources */,
				51C737BF245B3B5D00286105 /* OnboardingInfo.swift in Sources */,
				51D420B924583B8300AD70CA /* UIViewController+AppStoryboard.swift in Sources */,
				51CE1BC52460B2AF002CF42A /* HomeSettingsCellConfigurator.swift in Sources */,
				5111E7632460BB1500ED6498 /* HomeInteractor.swift in Sources */,
				51CE1B4C246016D1002CF42A /* UICollectionReusableView+Identifier.swift in Sources */,
				013DC102245DAC4E00EE58B0 /* PersistenceManager.swift in Sources */,
				51CE1B89246078B6002CF42A /* RiskCollectionViewCell.swift in Sources */,
				01EB1D30246973F100A7908B /* signed_payload.pb.swift in Sources */,
				51D420B424583ABB00AD70CA /* AppStoryboard.swift in Sources */,
				EE278B30245F2C8A008B06F9 /* FriendsInviteController.swift in Sources */,
				51CE1B87246078B6002CF42A /* ActivateCollectionViewCell.swift in Sources */,
				51CE1BBD2460B1CB002CF42A /* CollectionViewCellConfigurator.swift in Sources */,
				51C737BD245B349700286105 /* OnboardingInfoViewController.swift in Sources */,
				01EB1D2F246973F100A7908B /* file_bucket.pb.swift in Sources */,
				85D7593F2457048F008175F0 /* AppDelegate.swift in Sources */,
				51CE1B90246078B6002CF42A /* HomeFooterSupplementaryView.swift in Sources */,
				CD99A3C7246155C300BF12AF /* Logger.swift in Sources */,
				B111EDEB2465B1E7001AEBB4 /* MockClient.swift in Sources */,
				85D759412457048F008175F0 /* SceneDelegate.swift in Sources */,
				51CE1BC32460B28D002CF42A /* HomeInfoCellConfigurator.swift in Sources */,
				B1741B5A2462F4DE006275D9 /* TanEntryViewController.swift in Sources */,
				B111EE2C2465D9F7001AEBB4 /* String+Localization.swift in Sources */,
				51CE1BBA2460AFD8002CF42A /* HomeActivateCellConfigurator.swift in Sources */,
				01EB1D2E246973F100A7908B /* risk_level.pb.swift in Sources */,
				EE46E5D82466AEA50057627F /* UIView.swift in Sources */,
				51D420BB24583BF400AD70CA /* LaunchInstructor.swift in Sources */,
				EE85998F2462EFD4002E7AE2 /* AppInformationViewController.swift in Sources */,
				51CE1B91246078B6002CF42A /* SectionSystemBackgroundDecorationView.swift in Sources */,
				EE278B2B245F0B32008B06F9 /* ColorStyle.swift in Sources */,
				EE8599902462EFD4002E7AE2 /* AppInformationDetailViewController.swift in Sources */,
				01EB1D32246973F100A7908B /* submission_payload.pb.swift in Sources */,
				51C737BB245B142B00286105 /* OnboardingViewController.swift in Sources */,
				51CE1B5524604DD2002CF42A /* HomeLayout.swift in Sources */,
				51D420C424583E3300AD70CA /* SettingsViewController.swift in Sources */,
				0158112A245B0B28001B38B2 /* ExposureDetectionViewController.swift in Sources */,
				51CE1B8C246078B6002CF42A /* SettingsCollectionViewCell.swift in Sources */,
				B1741B492462C207006275D9 /* Client.swift in Sources */,
				51CE1B8B246078B6002CF42A /* InfoCollectionViewCell.swift in Sources */,
				85142501245DA0B3009D2791 /* UIViewController+Alert.swift in Sources */,
				CD99A3CA2461A47C00BF12AF /* AppStrings.swift in Sources */,
				514E81342461B97800636861 /* ExposureManager.swift in Sources */,
				EE8599912462EFD4002E7AE2 /* AppInfoTableViewCell.swift in Sources */,
				01EB1D2D246973F100A7908B /* exposure_notification.pb.swift in Sources */,
				51CE1BBF2460B222002CF42A /* HomeRiskCellConfigurator.swift in Sources */,
			);
			runOnlyForDeploymentPostprocessing = 0;
		};
		85D7595024570491008175F0 /* Sources */ = {
			isa = PBXSourcesBuildPhase;
			buildActionMask = 2147483647;
			files = (
				B17A44A22464906A00CB195E /* KeyTests.swift in Sources */,
			);
			runOnlyForDeploymentPostprocessing = 0;
		};
		85D7595B24570491008175F0 /* Sources */ = {
			isa = PBXSourcesBuildPhase;
			buildActionMask = 2147483647;
			files = (
				85D7596424570491008175F0 /* ENAUITests.swift in Sources */,
			);
			runOnlyForDeploymentPostprocessing = 0;
		};
/* End PBXSourcesBuildPhase section */

/* Begin PBXTargetDependency section */
		85D7595624570491008175F0 /* PBXTargetDependency */ = {
			isa = PBXTargetDependency;
			target = 85D7593A2457048F008175F0 /* ENA */;
			targetProxy = 85D7595524570491008175F0 /* PBXContainerItemProxy */;
		};
		85D7596124570491008175F0 /* PBXTargetDependency */ = {
			isa = PBXTargetDependency;
			target = 85D7593A2457048F008175F0 /* ENA */;
			targetProxy = 85D7596024570491008175F0 /* PBXContainerItemProxy */;
		};
/* End PBXTargetDependency section */

/* Begin PBXVariantGroup section */
		85D7594C24570491008175F0 /* LaunchScreen.storyboard */ = {
			isa = PBXVariantGroup;
			children = (
				85D7594D24570491008175F0 /* Base */,
			);
			name = LaunchScreen.storyboard;
			sourceTree = "<group>";
		};
		B111EE6B2466A3A5001AEBB4 /* LocalizableRisk.strings */ = {
			isa = PBXVariantGroup;
			children = (
				B111EE6A2466A3A5001AEBB4 /* en */,
				B111EE6C2466A3AB001AEBB4 /* de */,
			);
			name = LocalizableRisk.strings;
			sourceTree = "<group>";
		};
		EE70C23A245B09E900AC9B2F /* Localizable.strings */ = {
			isa = PBXVariantGroup;
			children = (
				EE70C23B245B09E900AC9B2F /* de */,
				EE70C23C245B09E900AC9B2F /* en */,
			);
			name = Localizable.strings;
			sourceTree = "<group>";
		};
		EE92A340245D96DA006B97B0 /* Localizable.stringsdict */ = {
			isa = PBXVariantGroup;
			children = (
				EE92A33F245D96DA006B97B0 /* de */,
			);
			name = Localizable.stringsdict;
			sourceTree = "<group>";
		};
/* End PBXVariantGroup section */

/* Begin XCBuildConfiguration section */
		85D7596624570491008175F0 /* Debug */ = {
			isa = XCBuildConfiguration;
			buildSettings = {
				ALWAYS_SEARCH_USER_PATHS = NO;
				CLANG_ANALYZER_LOCALIZABILITY_NONLOCALIZED = YES;
				CLANG_ANALYZER_NONNULL = YES;
				CLANG_ANALYZER_NUMBER_OBJECT_CONVERSION = YES_AGGRESSIVE;
				CLANG_CXX_LANGUAGE_STANDARD = "gnu++14";
				CLANG_CXX_LIBRARY = "libc++";
				CLANG_ENABLE_MODULES = YES;
				CLANG_ENABLE_OBJC_ARC = YES;
				CLANG_ENABLE_OBJC_WEAK = YES;
				CLANG_WARN_BLOCK_CAPTURE_AUTORELEASING = YES;
				CLANG_WARN_BOOL_CONVERSION = YES;
				CLANG_WARN_COMMA = YES;
				CLANG_WARN_CONSTANT_CONVERSION = YES;
				CLANG_WARN_DEPRECATED_OBJC_IMPLEMENTATIONS = YES;
				CLANG_WARN_DIRECT_OBJC_ISA_USAGE = YES_ERROR;
				CLANG_WARN_DOCUMENTATION_COMMENTS = YES;
				CLANG_WARN_EMPTY_BODY = YES;
				CLANG_WARN_ENUM_CONVERSION = YES;
				CLANG_WARN_INFINITE_RECURSION = YES;
				CLANG_WARN_INT_CONVERSION = YES;
				CLANG_WARN_NON_LITERAL_NULL_CONVERSION = YES;
				CLANG_WARN_OBJC_IMPLICIT_RETAIN_SELF = YES;
				CLANG_WARN_OBJC_LITERAL_CONVERSION = YES;
				CLANG_WARN_OBJC_ROOT_CLASS = YES_ERROR;
				CLANG_WARN_RANGE_LOOP_ANALYSIS = YES;
				CLANG_WARN_STRICT_PROTOTYPES = YES;
				CLANG_WARN_SUSPICIOUS_MOVE = YES;
				CLANG_WARN_UNGUARDED_AVAILABILITY = YES_AGGRESSIVE;
				CLANG_WARN_UNREACHABLE_CODE = YES;
				CLANG_WARN__DUPLICATE_METHOD_MATCH = YES;
				COPY_PHASE_STRIP = NO;
				DEBUG_INFORMATION_FORMAT = dwarf;
				ENABLE_STRICT_OBJC_MSGSEND = YES;
				ENABLE_TESTABILITY = YES;
				GCC_C_LANGUAGE_STANDARD = gnu11;
				GCC_DYNAMIC_NO_PIC = NO;
				GCC_NO_COMMON_BLOCKS = YES;
				GCC_OPTIMIZATION_LEVEL = 0;
				GCC_PREPROCESSOR_DEFINITIONS = (
					"DEBUG=1",
					"$(inherited)",
				);
				GCC_WARN_64_TO_32_BIT_CONVERSION = YES;
				GCC_WARN_ABOUT_RETURN_TYPE = YES_ERROR;
				GCC_WARN_UNDECLARED_SELECTOR = YES;
				GCC_WARN_UNINITIALIZED_AUTOS = YES_AGGRESSIVE;
				GCC_WARN_UNUSED_FUNCTION = YES;
				GCC_WARN_UNUSED_VARIABLE = YES;
				IPHONEOS_DEPLOYMENT_TARGET = 13.5;
				MTL_ENABLE_DEBUG_INFO = INCLUDE_SOURCE;
				MTL_FAST_MATH = YES;
				ONLY_ACTIVE_ARCH = YES;
				SDKROOT = iphoneos;
				SWIFT_ACTIVE_COMPILATION_CONDITIONS = DEBUG;
				SWIFT_OPTIMIZATION_LEVEL = "-Onone";
			};
			name = Debug;
		};
		85D7596724570491008175F0 /* Release */ = {
			isa = XCBuildConfiguration;
			buildSettings = {
				ALWAYS_SEARCH_USER_PATHS = NO;
				CLANG_ANALYZER_LOCALIZABILITY_NONLOCALIZED = YES;
				CLANG_ANALYZER_NONNULL = YES;
				CLANG_ANALYZER_NUMBER_OBJECT_CONVERSION = YES_AGGRESSIVE;
				CLANG_CXX_LANGUAGE_STANDARD = "gnu++14";
				CLANG_CXX_LIBRARY = "libc++";
				CLANG_ENABLE_MODULES = YES;
				CLANG_ENABLE_OBJC_ARC = YES;
				CLANG_ENABLE_OBJC_WEAK = YES;
				CLANG_WARN_BLOCK_CAPTURE_AUTORELEASING = YES;
				CLANG_WARN_BOOL_CONVERSION = YES;
				CLANG_WARN_COMMA = YES;
				CLANG_WARN_CONSTANT_CONVERSION = YES;
				CLANG_WARN_DEPRECATED_OBJC_IMPLEMENTATIONS = YES;
				CLANG_WARN_DIRECT_OBJC_ISA_USAGE = YES_ERROR;
				CLANG_WARN_DOCUMENTATION_COMMENTS = YES;
				CLANG_WARN_EMPTY_BODY = YES;
				CLANG_WARN_ENUM_CONVERSION = YES;
				CLANG_WARN_INFINITE_RECURSION = YES;
				CLANG_WARN_INT_CONVERSION = YES;
				CLANG_WARN_NON_LITERAL_NULL_CONVERSION = YES;
				CLANG_WARN_OBJC_IMPLICIT_RETAIN_SELF = YES;
				CLANG_WARN_OBJC_LITERAL_CONVERSION = YES;
				CLANG_WARN_OBJC_ROOT_CLASS = YES_ERROR;
				CLANG_WARN_RANGE_LOOP_ANALYSIS = YES;
				CLANG_WARN_STRICT_PROTOTYPES = YES;
				CLANG_WARN_SUSPICIOUS_MOVE = YES;
				CLANG_WARN_UNGUARDED_AVAILABILITY = YES_AGGRESSIVE;
				CLANG_WARN_UNREACHABLE_CODE = YES;
				CLANG_WARN__DUPLICATE_METHOD_MATCH = YES;
				COPY_PHASE_STRIP = NO;
				DEBUG_INFORMATION_FORMAT = "dwarf-with-dsym";
				ENABLE_NS_ASSERTIONS = NO;
				ENABLE_STRICT_OBJC_MSGSEND = YES;
				GCC_C_LANGUAGE_STANDARD = gnu11;
				GCC_NO_COMMON_BLOCKS = YES;
				GCC_WARN_64_TO_32_BIT_CONVERSION = YES;
				GCC_WARN_ABOUT_RETURN_TYPE = YES_ERROR;
				GCC_WARN_UNDECLARED_SELECTOR = YES;
				GCC_WARN_UNINITIALIZED_AUTOS = YES_AGGRESSIVE;
				GCC_WARN_UNUSED_FUNCTION = YES;
				GCC_WARN_UNUSED_VARIABLE = YES;
				IPHONEOS_DEPLOYMENT_TARGET = 13.5;
				MTL_ENABLE_DEBUG_INFO = NO;
				MTL_FAST_MATH = YES;
				SDKROOT = iphoneos;
				SWIFT_COMPILATION_MODE = wholemodule;
				SWIFT_OPTIMIZATION_LEVEL = "-O";
				VALIDATE_PRODUCT = YES;
			};
			name = Release;
		};
		85D7596924570491008175F0 /* Debug */ = {
			isa = XCBuildConfiguration;
			buildSettings = {
				ASSETCATALOG_COMPILER_APPICON_NAME = AppIcon;
				CODE_SIGN_ENTITLEMENTS = "${PROJECT}/Resources/ENATest.entitlements";
				CODE_SIGN_IDENTITY = "iPhone Developer";
				CODE_SIGN_STYLE = Manual;
				DEVELOPMENT_TEAM = ZK2MG3TWVQ;
				INFOPLIST_FILE = ENA/Resources/Info.plist;
				LD_RUNPATH_SEARCH_PATHS = (
					"$(inherited)",
					"@executable_path/Frameworks",
				);
				PRODUCT_BUNDLE_IDENTIFIER = com.sap.ena;
				PRODUCT_NAME = "$(TARGET_NAME)";
				PROVISIONING_PROFILE_SPECIFIER = covid43;
				SWIFT_VERSION = 5.0;
				TARGETED_DEVICE_FAMILY = "1,2";
			};
			name = Debug;
		};
		85D7596A24570491008175F0 /* Release */ = {
			isa = XCBuildConfiguration;
			buildSettings = {
				ASSETCATALOG_COMPILER_APPICON_NAME = AppIcon;
				CODE_SIGN_ENTITLEMENTS = "${PROJECT}/Resources/ENATest.entitlements";
				CODE_SIGN_IDENTITY = "iPhone Developer";
				CODE_SIGN_STYLE = Manual;
				DEVELOPMENT_TEAM = ZK2MG3TWVQ;
				INFOPLIST_FILE = ENA/Resources/Info.plist;
				LD_RUNPATH_SEARCH_PATHS = (
					"$(inherited)",
					"@executable_path/Frameworks",
				);
				PRODUCT_BUNDLE_IDENTIFIER = com.sap.ena;
				PRODUCT_NAME = "$(TARGET_NAME)";
				PROVISIONING_PROFILE_SPECIFIER = covid43;
				SWIFT_VERSION = 5.0;
				TARGETED_DEVICE_FAMILY = "1,2";
			};
			name = Release;
		};
		85D7596C24570491008175F0 /* Debug */ = {
			isa = XCBuildConfiguration;
			buildSettings = {
				ALWAYS_EMBED_SWIFT_STANDARD_LIBRARIES = YES;
				BUNDLE_LOADER = "$(TEST_HOST)";
				CODE_SIGN_STYLE = Automatic;
				DEVELOPMENT_TEAM = ZK2MG3TWVQ;
				INFOPLIST_FILE = ENATests/Info.plist;
				IPHONEOS_DEPLOYMENT_TARGET = 13.5;
				LD_RUNPATH_SEARCH_PATHS = (
					"$(inherited)",
					"@executable_path/Frameworks",
					"@loader_path/Frameworks",
				);
				PRODUCT_BUNDLE_IDENTIFIER = com.sap.ux.ENATests;
				PRODUCT_NAME = "$(TARGET_NAME)";
				SWIFT_VERSION = 5.0;
				TARGETED_DEVICE_FAMILY = "1,2";
				TEST_HOST = "$(BUILT_PRODUCTS_DIR)/ENA.app/ENA";
			};
			name = Debug;
		};
		85D7596D24570491008175F0 /* Release */ = {
			isa = XCBuildConfiguration;
			buildSettings = {
				ALWAYS_EMBED_SWIFT_STANDARD_LIBRARIES = YES;
				BUNDLE_LOADER = "$(TEST_HOST)";
				CODE_SIGN_STYLE = Automatic;
				DEVELOPMENT_TEAM = ZK2MG3TWVQ;
				INFOPLIST_FILE = ENATests/Info.plist;
				IPHONEOS_DEPLOYMENT_TARGET = 13.5;
				LD_RUNPATH_SEARCH_PATHS = (
					"$(inherited)",
					"@executable_path/Frameworks",
					"@loader_path/Frameworks",
				);
				PRODUCT_BUNDLE_IDENTIFIER = com.sap.ux.ENATests;
				PRODUCT_NAME = "$(TARGET_NAME)";
				SWIFT_VERSION = 5.0;
				TARGETED_DEVICE_FAMILY = "1,2";
				TEST_HOST = "$(BUILT_PRODUCTS_DIR)/ENA.app/ENA";
			};
			name = Release;
		};
		85D7596F24570491008175F0 /* Debug */ = {
			isa = XCBuildConfiguration;
			buildSettings = {
				ALWAYS_EMBED_SWIFT_STANDARD_LIBRARIES = YES;
				CODE_SIGN_STYLE = Automatic;
				DEVELOPMENT_TEAM = 75QSJ8SMAA;
				INFOPLIST_FILE = ENAUITests/Info.plist;
				LD_RUNPATH_SEARCH_PATHS = (
					"$(inherited)",
					"@executable_path/Frameworks",
					"@loader_path/Frameworks",
				);
				PRODUCT_BUNDLE_IDENTIFIER = com.sap.ux.ENAUITests;
				PRODUCT_NAME = "$(TARGET_NAME)";
				SWIFT_VERSION = 5.0;
				TARGETED_DEVICE_FAMILY = "1,2";
				TEST_TARGET_NAME = ENA;
			};
			name = Debug;
		};
		85D7597024570491008175F0 /* Release */ = {
			isa = XCBuildConfiguration;
			buildSettings = {
				ALWAYS_EMBED_SWIFT_STANDARD_LIBRARIES = YES;
				CODE_SIGN_STYLE = Automatic;
				DEVELOPMENT_TEAM = 75QSJ8SMAA;
				INFOPLIST_FILE = ENAUITests/Info.plist;
				LD_RUNPATH_SEARCH_PATHS = (
					"$(inherited)",
					"@executable_path/Frameworks",
					"@loader_path/Frameworks",
				);
				PRODUCT_BUNDLE_IDENTIFIER = com.sap.ux.ENAUITests;
				PRODUCT_NAME = "$(TARGET_NAME)";
				SWIFT_VERSION = 5.0;
				TARGETED_DEVICE_FAMILY = "1,2";
				TEST_TARGET_NAME = ENA;
			};
			name = Release;
		};
		CD7F5C6E2466ED8F00D3D03C /* ReleaseAppStore */ = {
			isa = XCBuildConfiguration;
			buildSettings = {
				ALWAYS_SEARCH_USER_PATHS = NO;
				CLANG_ANALYZER_LOCALIZABILITY_NONLOCALIZED = YES;
				CLANG_ANALYZER_NONNULL = YES;
				CLANG_ANALYZER_NUMBER_OBJECT_CONVERSION = YES_AGGRESSIVE;
				CLANG_CXX_LANGUAGE_STANDARD = "gnu++14";
				CLANG_CXX_LIBRARY = "libc++";
				CLANG_ENABLE_MODULES = YES;
				CLANG_ENABLE_OBJC_ARC = YES;
				CLANG_ENABLE_OBJC_WEAK = YES;
				CLANG_WARN_BLOCK_CAPTURE_AUTORELEASING = YES;
				CLANG_WARN_BOOL_CONVERSION = YES;
				CLANG_WARN_COMMA = YES;
				CLANG_WARN_CONSTANT_CONVERSION = YES;
				CLANG_WARN_DEPRECATED_OBJC_IMPLEMENTATIONS = YES;
				CLANG_WARN_DIRECT_OBJC_ISA_USAGE = YES_ERROR;
				CLANG_WARN_DOCUMENTATION_COMMENTS = YES;
				CLANG_WARN_EMPTY_BODY = YES;
				CLANG_WARN_ENUM_CONVERSION = YES;
				CLANG_WARN_INFINITE_RECURSION = YES;
				CLANG_WARN_INT_CONVERSION = YES;
				CLANG_WARN_NON_LITERAL_NULL_CONVERSION = YES;
				CLANG_WARN_OBJC_IMPLICIT_RETAIN_SELF = YES;
				CLANG_WARN_OBJC_LITERAL_CONVERSION = YES;
				CLANG_WARN_OBJC_ROOT_CLASS = YES_ERROR;
				CLANG_WARN_RANGE_LOOP_ANALYSIS = YES;
				CLANG_WARN_STRICT_PROTOTYPES = YES;
				CLANG_WARN_SUSPICIOUS_MOVE = YES;
				CLANG_WARN_UNGUARDED_AVAILABILITY = YES_AGGRESSIVE;
				CLANG_WARN_UNREACHABLE_CODE = YES;
				CLANG_WARN__DUPLICATE_METHOD_MATCH = YES;
				COPY_PHASE_STRIP = NO;
				DEBUG_INFORMATION_FORMAT = "dwarf-with-dsym";
				ENABLE_NS_ASSERTIONS = NO;
				ENABLE_STRICT_OBJC_MSGSEND = YES;
				GCC_C_LANGUAGE_STANDARD = gnu11;
				GCC_NO_COMMON_BLOCKS = YES;
				GCC_WARN_64_TO_32_BIT_CONVERSION = YES;
				GCC_WARN_ABOUT_RETURN_TYPE = YES_ERROR;
				GCC_WARN_UNDECLARED_SELECTOR = YES;
				GCC_WARN_UNINITIALIZED_AUTOS = YES_AGGRESSIVE;
				GCC_WARN_UNUSED_FUNCTION = YES;
				GCC_WARN_UNUSED_VARIABLE = YES;
				IPHONEOS_DEPLOYMENT_TARGET = 13.5;
				MTL_ENABLE_DEBUG_INFO = NO;
				MTL_FAST_MATH = YES;
				SDKROOT = iphoneos;
				SWIFT_ACTIVE_COMPILATION_CONDITIONS = APP_STORE;
				SWIFT_COMPILATION_MODE = wholemodule;
				SWIFT_OPTIMIZATION_LEVEL = "-O";
				VALIDATE_PRODUCT = YES;
			};
			name = ReleaseAppStore;
		};
		CD7F5C6F2466ED8F00D3D03C /* ReleaseAppStore */ = {
			isa = XCBuildConfiguration;
			buildSettings = {
				ASSETCATALOG_COMPILER_APPICON_NAME = AppIcon;
				CODE_SIGN_ENTITLEMENTS = "${PROJECT}/Resources/ENA.entitlements";
				CODE_SIGN_IDENTITY = "iPhone Developer";
				CODE_SIGN_STYLE = Manual;
				DEVELOPMENT_TEAM = ZK2MG3TWVQ;
				INFOPLIST_FILE = ENA/Resources/Info.plist;
				LD_RUNPATH_SEARCH_PATHS = (
					"$(inherited)",
					"@executable_path/Frameworks",
				);
				PRODUCT_BUNDLE_IDENTIFIER = com.sap.ena;
				PRODUCT_NAME = "$(TARGET_NAME)";
				PROVISIONING_PROFILE_SPECIFIER = covid43;
				SWIFT_VERSION = 5.0;
				TARGETED_DEVICE_FAMILY = "1,2";
			};
			name = ReleaseAppStore;
		};
		CD7F5C702466ED8F00D3D03C /* ReleaseAppStore */ = {
			isa = XCBuildConfiguration;
			buildSettings = {
				ALWAYS_EMBED_SWIFT_STANDARD_LIBRARIES = YES;
				BUNDLE_LOADER = "$(TEST_HOST)";
				CODE_SIGN_STYLE = Automatic;
				DEVELOPMENT_TEAM = ZK2MG3TWVQ;
				INFOPLIST_FILE = ENATests/Info.plist;
				IPHONEOS_DEPLOYMENT_TARGET = 13.5;
				LD_RUNPATH_SEARCH_PATHS = (
					"$(inherited)",
					"@executable_path/Frameworks",
					"@loader_path/Frameworks",
				);
				PRODUCT_BUNDLE_IDENTIFIER = com.sap.ux.ENATests;
				PRODUCT_NAME = "$(TARGET_NAME)";
				SWIFT_VERSION = 5.0;
				TARGETED_DEVICE_FAMILY = "1,2";
				TEST_HOST = "$(BUILT_PRODUCTS_DIR)/ENA.app/ENA";
			};
			name = ReleaseAppStore;
		};
		CD7F5C712466ED8F00D3D03C /* ReleaseAppStore */ = {
			isa = XCBuildConfiguration;
			buildSettings = {
				ALWAYS_EMBED_SWIFT_STANDARD_LIBRARIES = YES;
				CODE_SIGN_STYLE = Automatic;
				DEVELOPMENT_TEAM = 75QSJ8SMAA;
				INFOPLIST_FILE = ENAUITests/Info.plist;
				LD_RUNPATH_SEARCH_PATHS = (
					"$(inherited)",
					"@executable_path/Frameworks",
					"@loader_path/Frameworks",
				);
				PRODUCT_BUNDLE_IDENTIFIER = com.sap.ux.ENAUITests;
				PRODUCT_NAME = "$(TARGET_NAME)";
				SWIFT_VERSION = 5.0;
				TARGETED_DEVICE_FAMILY = "1,2";
				TEST_TARGET_NAME = ENA;
			};
			name = ReleaseAppStore;
		};
/* End XCBuildConfiguration section */

/* Begin XCConfigurationList section */
		85D759362457048F008175F0 /* Build configuration list for PBXProject "ENA" */ = {
			isa = XCConfigurationList;
			buildConfigurations = (
				85D7596624570491008175F0 /* Debug */,
				85D7596724570491008175F0 /* Release */,
				CD7F5C6E2466ED8F00D3D03C /* ReleaseAppStore */,
			);
			defaultConfigurationIsVisible = 0;
			defaultConfigurationName = Release;
		};
		85D7596824570491008175F0 /* Build configuration list for PBXNativeTarget "ENA" */ = {
			isa = XCConfigurationList;
			buildConfigurations = (
				85D7596924570491008175F0 /* Debug */,
				85D7596A24570491008175F0 /* Release */,
				CD7F5C6F2466ED8F00D3D03C /* ReleaseAppStore */,
			);
			defaultConfigurationIsVisible = 0;
			defaultConfigurationName = Release;
		};
		85D7596B24570491008175F0 /* Build configuration list for PBXNativeTarget "ENATests" */ = {
			isa = XCConfigurationList;
			buildConfigurations = (
				85D7596C24570491008175F0 /* Debug */,
				85D7596D24570491008175F0 /* Release */,
				CD7F5C702466ED8F00D3D03C /* ReleaseAppStore */,
			);
			defaultConfigurationIsVisible = 0;
			defaultConfigurationName = Release;
		};
		85D7596E24570491008175F0 /* Build configuration list for PBXNativeTarget "ENAUITests" */ = {
			isa = XCConfigurationList;
			buildConfigurations = (
				85D7596F24570491008175F0 /* Debug */,
				85D7597024570491008175F0 /* Release */,
				CD7F5C712466ED8F00D3D03C /* ReleaseAppStore */,
			);
			defaultConfigurationIsVisible = 0;
			defaultConfigurationName = Release;
		};
/* End XCConfigurationList section */

/* Begin XCRemoteSwiftPackageReference section */
		B10FB02E246036F3004CA11E /* XCRemoteSwiftPackageReference "swift-protobuf" */ = {
			isa = XCRemoteSwiftPackageReference;
			repositoryURL = "https://github.com/apple/swift-protobuf.git";
			requirement = {
				kind = upToNextMajorVersion;
				minimumVersion = 1.8.0;
			};
		};
		CD99A3C32461558200BF12AF /* XCRemoteSwiftPackageReference "CocoaLumberjack" */ = {
			isa = XCRemoteSwiftPackageReference;
			repositoryURL = "https://github.com/CocoaLumberjack/CocoaLumberjack.git";
			requirement = {
				kind = upToNextMajorVersion;
				minimumVersion = 3.6.1;
			};
		};
/* End XCRemoteSwiftPackageReference section */

/* Begin XCSwiftPackageProductDependency section */
		B10FB02F246036F3004CA11E /* SwiftProtobuf */ = {
			isa = XCSwiftPackageProductDependency;
			package = B10FB02E246036F3004CA11E /* XCRemoteSwiftPackageReference "swift-protobuf" */;
			productName = SwiftProtobuf;
		};
		CD99A3C42461558200BF12AF /* CocoaLumberjackSwift */ = {
			isa = XCSwiftPackageProductDependency;
			package = CD99A3C32461558200BF12AF /* XCRemoteSwiftPackageReference "CocoaLumberjack" */;
			productName = CocoaLumberjackSwift;
		};
/* End XCSwiftPackageProductDependency section */
	};
	rootObject = 85D759332457048F008175F0 /* Project object */;
}<|MERGE_RESOLUTION|>--- conflicted
+++ resolved
@@ -883,11 +883,8 @@
 				51895EDC245E16CD0085DA38 /* UIColor.swift in Sources */,
 				01DC23242462DF78001B727C /* ExposureSubmissionViewController.swift in Sources */,
 				CD99A3A9245C272400BF12AF /* ExposureSubmissionService.swift in Sources */,
-<<<<<<< HEAD
 				011E13AE24680A4000973467 /* HTTPClient.swift in Sources */,
-=======
 				853D987A24694A8700490DBA /* ENAButton.swift in Sources */,
->>>>>>> 7291dddc
 				51CE1BB52460AC83002CF42A /* UICollectionView+Dequeue.swift in Sources */,
 				B1741B4D2462C21F006275D9 /* DMQRCodeViewController.swift in Sources */,
 				B1741B4B2462C21C006275D9 /* DMQRCodeScanViewController.swift in Sources */,
