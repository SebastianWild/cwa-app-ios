// !$*UTF8*$!
{
	archiveVersion = 1;
	classes = {
	};
	objectVersion = 52;
	objects = {

/* Begin PBXBuildFile section */
		011E13AE24680A4000973467 /* HTTPClient.swift in Sources */ = {isa = PBXBuildFile; fileRef = 011E13AD24680A4000973467 /* HTTPClient.swift */; };
		013DC102245DAC4E00EE58B0 /* Store.swift in Sources */ = {isa = PBXBuildFile; fileRef = 013DC101245DAC4E00EE58B0 /* Store.swift */; };
		01790A402475724400311407 /* PayloadStoreTests.swift in Sources */ = {isa = PBXBuildFile; fileRef = 01FB88BF24751F4900A6EB83 /* PayloadStoreTests.swift */; };
		01A15803247000D6008BA581 /* FMDB in Frameworks */ = {isa = PBXBuildFile; productRef = 01A15802247000D6008BA581 /* FMDB */; };
		01A158052470042A008BA581 /* PayloadStore.swift in Sources */ = {isa = PBXBuildFile; fileRef = 01A158042470042A008BA581 /* PayloadStore.swift */; };
		01DC23242462DF78001B727C /* ExposureSubmissionViewController.swift in Sources */ = {isa = PBXBuildFile; fileRef = CD99A399245B22B700BF12AF /* ExposureSubmissionViewController.swift */; };
		01DC23252462DFD0001B727C /* ExposureSubmission.storyboard in Resources */ = {isa = PBXBuildFile; fileRef = CD99A39C245B22EE00BF12AF /* ExposureSubmission.storyboard */; };
		1309194F247972C40066E329 /* PrivacyProtectionViewController.swift in Sources */ = {isa = PBXBuildFile; fileRef = 1309194E247972C40066E329 /* PrivacyProtectionViewController.swift */; };
		130CB19C246D92F800ADE602 /* ENAUITestsOnboarding.swift in Sources */ = {isa = PBXBuildFile; fileRef = 130CB19B246D92F800ADE602 /* ENAUITestsOnboarding.swift */; };
		130CB19E246D932F00ADE602 /* NotificationName.swift in Sources */ = {isa = PBXBuildFile; fileRef = 51D420D324586DCA00AD70CA /* NotificationName.swift */; };
		134F0DBC247578FF00D88934 /* ENAUITestsHome.swift in Sources */ = {isa = PBXBuildFile; fileRef = 134F0DB9247578FF00D88934 /* ENAUITestsHome.swift */; };
		134F0DBD247578FF00D88934 /* ENAUITests-Extensions.swift in Sources */ = {isa = PBXBuildFile; fileRef = 134F0DBA247578FF00D88934 /* ENAUITests-Extensions.swift */; };
		134F0F2C2475793400D88934 /* SnapshotHelper.swift in Sources */ = {isa = PBXBuildFile; fileRef = 134F0F2B2475793400D88934 /* SnapshotHelper.swift */; };
		134F0F2D2475794900D88934 /* Accessibility.swift in Sources */ = {isa = PBXBuildFile; fileRef = 134FFA0F247466BD00D82D14 /* Accessibility.swift */; };
		134FFA10247466BD00D82D14 /* TestEnvironment.swift in Sources */ = {isa = PBXBuildFile; fileRef = 134FFA0E247466BD00D82D14 /* TestEnvironment.swift */; };
		134FFA11247466BD00D82D14 /* Accessibility.swift in Sources */ = {isa = PBXBuildFile; fileRef = 134FFA0F247466BD00D82D14 /* Accessibility.swift */; };
		13BAE9B12472FB1E00CEE58A /* CellConfiguratorIndexPosition.swift in Sources */ = {isa = PBXBuildFile; fileRef = 13BAE9B02472FB1E00CEE58A /* CellConfiguratorIndexPosition.swift */; };
		13FD1DE62473EE6C00A7C7AB /* AppInformation.storyboard in Resources */ = {isa = PBXBuildFile; fileRef = EE8599922462EFFD002E7AE2 /* AppInformation.storyboard */; };
		5111E7632460BB1500ED6498 /* HomeInteractor.swift in Sources */ = {isa = PBXBuildFile; fileRef = 5111E7622460BB1500ED6498 /* HomeInteractor.swift */; };
		514C0A0624772F3400F235F6 /* HomeRiskViewConfigurator.swift in Sources */ = {isa = PBXBuildFile; fileRef = 514C0A0524772F3400F235F6 /* HomeRiskViewConfigurator.swift */; };
		514C0A0824772F5E00F235F6 /* RiskItemView.swift in Sources */ = {isa = PBXBuildFile; fileRef = 514C0A0724772F5E00F235F6 /* RiskItemView.swift */; };
		514E813024618E3D00636861 /* ExposureDetection.storyboard in Resources */ = {isa = PBXBuildFile; fileRef = 514E812F24618E3D00636861 /* ExposureDetection.storyboard */; };
		514E81342461B97800636861 /* ExposureManager.swift in Sources */ = {isa = PBXBuildFile; fileRef = 514E81332461B97700636861 /* ExposureManager.swift */; };
		514EE999246D4C2E00DE4884 /* UITableViewCell+Identifier.swift in Sources */ = {isa = PBXBuildFile; fileRef = 514EE998246D4C2E00DE4884 /* UITableViewCell+Identifier.swift */; };
		514EE99B246D4C4C00DE4884 /* UITableView+Dequeue.swift in Sources */ = {isa = PBXBuildFile; fileRef = 514EE99A246D4C4C00DE4884 /* UITableView+Dequeue.swift */; };
		514EE99D246D4CFB00DE4884 /* TableViewCellConfigurator.swift in Sources */ = {isa = PBXBuildFile; fileRef = 514EE99C246D4CFB00DE4884 /* TableViewCellConfigurator.swift */; };
		514EE9A0246D4DF800DE4884 /* HomeRiskItemViewConfigurator.swift in Sources */ = {isa = PBXBuildFile; fileRef = 514EE99F246D4DF800DE4884 /* HomeRiskItemViewConfigurator.swift */; };
		51895EDC245E16CD0085DA38 /* UIColor.swift in Sources */ = {isa = PBXBuildFile; fileRef = 51895EDB245E16CD0085DA38 /* UIColor.swift */; };
		518A69FB24687D5800444E66 /* RiskLevel.swift in Sources */ = {isa = PBXBuildFile; fileRef = 518A69FA24687D5800444E66 /* RiskLevel.swift */; };
		518A6A1E246A9FCD00444E66 /* HomeRiskCellPropertyHolder.swift in Sources */ = {isa = PBXBuildFile; fileRef = 518A6A1D246A9FCD00444E66 /* HomeRiskCellPropertyHolder.swift */; };
		51B5B414246DF07300DC5D3E /* RiskImageItemView.xib in Resources */ = {isa = PBXBuildFile; fileRef = 51B5B413246DF07300DC5D3E /* RiskImageItemView.xib */; };
		51B5B416246DF13D00DC5D3E /* RiskImageItemView.swift in Sources */ = {isa = PBXBuildFile; fileRef = 51B5B415246DF13D00DC5D3E /* RiskImageItemView.swift */; };
		51B5B418246E022600DC5D3E /* InsetLabel.swift in Sources */ = {isa = PBXBuildFile; fileRef = 51B5B417246E022600DC5D3E /* InsetLabel.swift */; };
		51B5B41C246EC8B800DC5D3E /* HomeCardCollectionViewCell.swift in Sources */ = {isa = PBXBuildFile; fileRef = 51B5B41B246EC8B800DC5D3E /* HomeCardCollectionViewCell.swift */; };
		51C737BD245B349700286105 /* OnboardingInfoViewController.swift in Sources */ = {isa = PBXBuildFile; fileRef = 51C737BC245B349700286105 /* OnboardingInfoViewController.swift */; };
		51C737BF245B3B5D00286105 /* OnboardingInfo.swift in Sources */ = {isa = PBXBuildFile; fileRef = 51C737BE245B3B5D00286105 /* OnboardingInfo.swift */; };
		51CE1B4A246016B0002CF42A /* UICollectionViewCell+Identifier.swift in Sources */ = {isa = PBXBuildFile; fileRef = 51CE1B49246016B0002CF42A /* UICollectionViewCell+Identifier.swift */; };
		51CE1B4C246016D1002CF42A /* UICollectionReusableView+Identifier.swift in Sources */ = {isa = PBXBuildFile; fileRef = 51CE1B4B246016D1002CF42A /* UICollectionReusableView+Identifier.swift */; };
		51CE1B5524604DD2002CF42A /* HomeLayout.swift in Sources */ = {isa = PBXBuildFile; fileRef = 51CE1B5424604DD2002CF42A /* HomeLayout.swift */; };
		51CE1B85246078B6002CF42A /* ActivateCollectionViewCell.xib in Resources */ = {isa = PBXBuildFile; fileRef = 51CE1B76246078B6002CF42A /* ActivateCollectionViewCell.xib */; };
		51CE1B86246078B6002CF42A /* SubmitCollectionViewCell.swift in Sources */ = {isa = PBXBuildFile; fileRef = 51CE1B77246078B6002CF42A /* SubmitCollectionViewCell.swift */; };
		51CE1B87246078B6002CF42A /* ActivateCollectionViewCell.swift in Sources */ = {isa = PBXBuildFile; fileRef = 51CE1B78246078B6002CF42A /* ActivateCollectionViewCell.swift */; };
		51CE1B88246078B6002CF42A /* RiskCollectionViewCell.xib in Resources */ = {isa = PBXBuildFile; fileRef = 51CE1B79246078B6002CF42A /* RiskCollectionViewCell.xib */; };
		51CE1B89246078B6002CF42A /* RiskCollectionViewCell.swift in Sources */ = {isa = PBXBuildFile; fileRef = 51CE1B7A246078B6002CF42A /* RiskCollectionViewCell.swift */; };
		51CE1B8A246078B6002CF42A /* InfoCollectionViewCell.xib in Resources */ = {isa = PBXBuildFile; fileRef = 51CE1B7B246078B6002CF42A /* InfoCollectionViewCell.xib */; };
		51CE1B8B246078B6002CF42A /* InfoCollectionViewCell.swift in Sources */ = {isa = PBXBuildFile; fileRef = 51CE1B7C246078B6002CF42A /* InfoCollectionViewCell.swift */; };
		51CE1B8D246078B6002CF42A /* SubmitCollectionViewCell.xib in Resources */ = {isa = PBXBuildFile; fileRef = 51CE1B7E246078B6002CF42A /* SubmitCollectionViewCell.xib */; };
		51CE1B8F246078B6002CF42A /* HomeFooterSupplementaryView.xib in Resources */ = {isa = PBXBuildFile; fileRef = 51CE1B81246078B6002CF42A /* HomeFooterSupplementaryView.xib */; };
		51CE1B90246078B6002CF42A /* HomeFooterSupplementaryView.swift in Sources */ = {isa = PBXBuildFile; fileRef = 51CE1B82246078B6002CF42A /* HomeFooterSupplementaryView.swift */; };
		51CE1B91246078B6002CF42A /* SectionSystemBackgroundDecorationView.swift in Sources */ = {isa = PBXBuildFile; fileRef = 51CE1B84246078B6002CF42A /* SectionSystemBackgroundDecorationView.swift */; };
		51CE1BB52460AC83002CF42A /* UICollectionView+Dequeue.swift in Sources */ = {isa = PBXBuildFile; fileRef = 51CE1BB42460AC82002CF42A /* UICollectionView+Dequeue.swift */; };
		51CE1BBA2460AFD8002CF42A /* HomeActivateCellConfigurator.swift in Sources */ = {isa = PBXBuildFile; fileRef = 51CE1BB92460AFD8002CF42A /* HomeActivateCellConfigurator.swift */; };
		51CE1BBD2460B1CB002CF42A /* CollectionViewCellConfigurator.swift in Sources */ = {isa = PBXBuildFile; fileRef = 51CE1BBC2460B1CB002CF42A /* CollectionViewCellConfigurator.swift */; };
		51CE1BBF2460B222002CF42A /* HomeRiskCellConfigurator.swift in Sources */ = {isa = PBXBuildFile; fileRef = 51CE1BBE2460B222002CF42A /* HomeRiskCellConfigurator.swift */; };
		51CE1BC12460B256002CF42A /* HomeSubmitCellConfigurator.swift in Sources */ = {isa = PBXBuildFile; fileRef = 51CE1BC02460B256002CF42A /* HomeSubmitCellConfigurator.swift */; };
		51CE1BC32460B28D002CF42A /* HomeInfoCellConfigurator.swift in Sources */ = {isa = PBXBuildFile; fileRef = 51CE1BC22460B28D002CF42A /* HomeInfoCellConfigurator.swift */; };
		51D420B12458397300AD70CA /* Onboarding.storyboard in Resources */ = {isa = PBXBuildFile; fileRef = 51D420B02458397300AD70CA /* Onboarding.storyboard */; };
		51D420B424583ABB00AD70CA /* AppStoryboard.swift in Sources */ = {isa = PBXBuildFile; fileRef = 51D420B324583ABB00AD70CA /* AppStoryboard.swift */; };
		51D420B724583B7200AD70CA /* NSObject+Identifier.swift in Sources */ = {isa = PBXBuildFile; fileRef = 51D420B624583B7200AD70CA /* NSObject+Identifier.swift */; };
		51D420B924583B8300AD70CA /* UIViewController+AppStoryboard.swift in Sources */ = {isa = PBXBuildFile; fileRef = 51D420B824583B8300AD70CA /* UIViewController+AppStoryboard.swift */; };
		51D420BB24583BF400AD70CA /* LaunchInstructor.swift in Sources */ = {isa = PBXBuildFile; fileRef = 51D420BA24583BF400AD70CA /* LaunchInstructor.swift */; };
		51D420C424583E3300AD70CA /* SettingsViewController.swift in Sources */ = {isa = PBXBuildFile; fileRef = 51D420C324583E3300AD70CA /* SettingsViewController.swift */; };
		51D420CE245869C800AD70CA /* Home.storyboard in Resources */ = {isa = PBXBuildFile; fileRef = 51D420CD245869C800AD70CA /* Home.storyboard */; };
		51D420D024586AB300AD70CA /* Settings.storyboard in Resources */ = {isa = PBXBuildFile; fileRef = 51D420CF24586AB300AD70CA /* Settings.storyboard */; };
		51D420D424586DCA00AD70CA /* NotificationName.swift in Sources */ = {isa = PBXBuildFile; fileRef = 51D420D324586DCA00AD70CA /* NotificationName.swift */; };
<<<<<<< HEAD
		51FE277B2475340300BB8144 /* HomeRiskLoadingItemViewConfigurator.swift in Sources */ = {isa = PBXBuildFile; fileRef = 51FE277A2475340300BB8144 /* HomeRiskLoadingItemViewConfigurator.swift */; };
		51FE277D247535C400BB8144 /* RiskLoadingItemView.xib in Resources */ = {isa = PBXBuildFile; fileRef = 51FE277C247535C400BB8144 /* RiskLoadingItemView.xib */; };
		51FE277F247535E300BB8144 /* RiskLoadingItemView.swift in Sources */ = {isa = PBXBuildFile; fileRef = 51FE277E247535E300BB8144 /* RiskLoadingItemView.swift */; };
		710ABB2B2475392600948792 /* ExposureDetectionRiskCell.swift in Sources */ = {isa = PBXBuildFile; fileRef = 710ABB2A2475392600948792 /* ExposureDetectionRiskCell.swift */; };
=======
		710ABB1F2475115500948792 /* UITableViewController+Enum.swift in Sources */ = {isa = PBXBuildFile; fileRef = 710ABB1E2475115500948792 /* UITableViewController+Enum.swift */; };
		710ABB23247513E300948792 /* DynamicTypeTableViewCell.swift in Sources */ = {isa = PBXBuildFile; fileRef = 710ABB22247513E300948792 /* DynamicTypeTableViewCell.swift */; };
		710ABB25247514BD00948792 /* UIViewController+Segue.swift in Sources */ = {isa = PBXBuildFile; fileRef = 710ABB24247514BD00948792 /* UIViewController+Segue.swift */; };
		710ABB27247533FA00948792 /* DynamicTableViewController.swift in Sources */ = {isa = PBXBuildFile; fileRef = 710ABB26247533FA00948792 /* DynamicTableViewController.swift */; };
		710ABB292475353900948792 /* DynamicTableViewModel.swift in Sources */ = {isa = PBXBuildFile; fileRef = 710ABB282475353900948792 /* DynamicTableViewModel.swift */; };
>>>>>>> 96dbb851
		710ABB2C2475531700948792 /* app-information-assets.xcassets in Resources */ = {isa = PBXBuildFile; fileRef = 71CC3E7C246D308000217F2C /* app-information-assets.xcassets */; };
		7132F2822477F9C700628648 /* exposure-detection.xcassets in Resources */ = {isa = PBXBuildFile; fileRef = 7132F2812477F9C700628648 /* exposure-detection.xcassets */; };
		713EA25B247818B000AB7EE8 /* DynamicTypeButton.swift in Sources */ = {isa = PBXBuildFile; fileRef = 713EA25A247818B000AB7EE8 /* DynamicTypeButton.swift */; };
		713EA25D24798A7000AB7EE8 /* ExposureDetectionRoundedView.swift in Sources */ = {isa = PBXBuildFile; fileRef = 713EA25C24798A7000AB7EE8 /* ExposureDetectionRoundedView.swift */; };
		713EA25F24798A9100AB7EE8 /* ExposureDetectionRiskCell.swift in Sources */ = {isa = PBXBuildFile; fileRef = 713EA25E24798A9100AB7EE8 /* ExposureDetectionRiskCell.swift */; };
		713EA26124798AD100AB7EE8 /* InsetTableViewCell.swift in Sources */ = {isa = PBXBuildFile; fileRef = 713EA26024798AD100AB7EE8 /* InsetTableViewCell.swift */; };
		713EA26324798F8500AB7EE8 /* ExposureDetectionHeaderCell.swift in Sources */ = {isa = PBXBuildFile; fileRef = 713EA26224798F8500AB7EE8 /* ExposureDetectionHeaderCell.swift */; };
		714194EA247A65C60072A090 /* DynamicTableViewHeaderSeparatorView.swift in Sources */ = {isa = PBXBuildFile; fileRef = 714194E9247A65C60072A090 /* DynamicTableViewHeaderSeparatorView.swift */; };
		714CD8672472885900F56450 /* ExposureDetectionViewController+DynamicTableViewModel.swift in Sources */ = {isa = PBXBuildFile; fileRef = 714CD8662472885900F56450 /* ExposureDetectionViewController+DynamicTableViewModel.swift */; };
		714CD869247297F800F56450 /* NibLoadable.swift in Sources */ = {isa = PBXBuildFile; fileRef = 714CD868247297F800F56450 /* NibLoadable.swift */; };
		71FD8862246EB27F00E804D0 /* ExposureDetectionViewController.swift in Sources */ = {isa = PBXBuildFile; fileRef = 71FD8861246EB27F00E804D0 /* ExposureDetectionViewController.swift */; };
		71FE1C69247A8FE100851FEB /* DynamicTableViewHeaderFooterView.swift in Sources */ = {isa = PBXBuildFile; fileRef = 71FE1C68247A8FE100851FEB /* DynamicTableViewHeaderFooterView.swift */; };
		71FE1C6B247AA3F100851FEB /* ExposureDetectionViewControllerState.swift in Sources */ = {isa = PBXBuildFile; fileRef = 71FE1C6A247AA3F100851FEB /* ExposureDetectionViewControllerState.swift */; };
		71FE1C6D247AA43400851FEB /* ExposureDetectionViewControllerSummary.swift in Sources */ = {isa = PBXBuildFile; fileRef = 71FE1C6C247AA43400851FEB /* ExposureDetectionViewControllerSummary.swift */; };
		71FE1C71247AA7B700851FEB /* DynamicTableViewHeaderImageView.swift in Sources */ = {isa = PBXBuildFile; fileRef = 71FE1C70247AA7B700851FEB /* DynamicTableViewHeaderImageView.swift */; };
		71FE1C7A247AC2B500851FEB /* ExposureSubmissionSuccessViewController.swift in Sources */ = {isa = PBXBuildFile; fileRef = 71FE1C73247AC2B500851FEB /* ExposureSubmissionSuccessViewController.swift */; };
		71FE1C7B247AC2B500851FEB /* ExposureSubmissionQRScannerViewController.swift in Sources */ = {isa = PBXBuildFile; fileRef = 71FE1C74247AC2B500851FEB /* ExposureSubmissionQRScannerViewController.swift */; };
		71FE1C7C247AC2B500851FEB /* ExposureSubmissionOverviewViewController.swift in Sources */ = {isa = PBXBuildFile; fileRef = 71FE1C75247AC2B500851FEB /* ExposureSubmissionOverviewViewController.swift */; };
		71FE1C7D247AC2B500851FEB /* ExposureSubmissionTanInputViewController.swift in Sources */ = {isa = PBXBuildFile; fileRef = 71FE1C76247AC2B500851FEB /* ExposureSubmissionTanInputViewController.swift */; };
		71FE1C7E247AC2B500851FEB /* ExposureSubmissionPreviousTestResultsViewController.swift in Sources */ = {isa = PBXBuildFile; fileRef = 71FE1C77247AC2B500851FEB /* ExposureSubmissionPreviousTestResultsViewController.swift */; };
		71FE1C7F247AC2B500851FEB /* ExposureSubmissionTestResultViewController.swift in Sources */ = {isa = PBXBuildFile; fileRef = 71FE1C78247AC2B500851FEB /* ExposureSubmissionTestResultViewController.swift */; };
		71FE1C80247AC2B500851FEB /* ExpsureSubmissionNavigationController.swift in Sources */ = {isa = PBXBuildFile; fileRef = 71FE1C79247AC2B500851FEB /* ExpsureSubmissionNavigationController.swift */; };
		71FE1C82247AC30300851FEB /* ENATanInput.swift in Sources */ = {isa = PBXBuildFile; fileRef = 71FE1C81247AC30300851FEB /* ENATanInput.swift */; };
		71FE1C86247AC33D00851FEB /* ExposureSubmissionTestResultHeaderView.swift in Sources */ = {isa = PBXBuildFile; fileRef = 71FE1C84247AC33D00851FEB /* ExposureSubmissionTestResultHeaderView.swift */; };
		71FE1C87247AC33D00851FEB /* ExposureSubmissionTestResultHeaderView.xib in Resources */ = {isa = PBXBuildFile; fileRef = 71FE1C85247AC33D00851FEB /* ExposureSubmissionTestResultHeaderView.xib */; };
		71FE1C89247AC56A00851FEB /* Array.swift in Sources */ = {isa = PBXBuildFile; fileRef = 71FE1C88247AC56A00851FEB /* Array.swift */; };
		71FE1C8C247AC79D00851FEB /* DynamicTableViewIconCell.swift in Sources */ = {isa = PBXBuildFile; fileRef = 71FE1C8A247AC79D00851FEB /* DynamicTableViewIconCell.swift */; };
		71FE1C8D247AC79D00851FEB /* DynamicTableViewIconCell.xib in Resources */ = {isa = PBXBuildFile; fileRef = 71FE1C8B247AC79D00851FEB /* DynamicTableViewIconCell.xib */; };
		85142501245DA0B3009D2791 /* UIViewController+Alert.swift in Sources */ = {isa = PBXBuildFile; fileRef = 85142500245DA0B3009D2791 /* UIViewController+Alert.swift */; };
		8539874F2467094E00D28B62 /* AppIcon.xcassets in Resources */ = {isa = PBXBuildFile; fileRef = 8539874E2467094E00D28B62 /* AppIcon.xcassets */; };
		853D987A24694A8700490DBA /* ENAButton.swift in Sources */ = {isa = PBXBuildFile; fileRef = 853D987924694A8700490DBA /* ENAButton.swift */; };
		853D98832469DC5000490DBA /* ExposureNotificationSetting.storyboard in Resources */ = {isa = PBXBuildFile; fileRef = 853D98822469DC5000490DBA /* ExposureNotificationSetting.storyboard */; };
		858F6F6E245A103C009FFD33 /* ExposureNotification.framework in Frameworks */ = {isa = PBXBuildFile; fileRef = 858F6F6D245A103C009FFD33 /* ExposureNotification.framework */; };
		8595BF5F246032D90056EA27 /* ENASwitch.swift in Sources */ = {isa = PBXBuildFile; fileRef = 8595BF5E246032D90056EA27 /* ENASwitch.swift */; };
		85D7593F2457048F008175F0 /* AppDelegate.swift in Sources */ = {isa = PBXBuildFile; fileRef = 85D7593E2457048F008175F0 /* AppDelegate.swift */; };
		85D759412457048F008175F0 /* SceneDelegate.swift in Sources */ = {isa = PBXBuildFile; fileRef = 85D759402457048F008175F0 /* SceneDelegate.swift */; };
		85D7594B24570491008175F0 /* Assets.xcassets in Resources */ = {isa = PBXBuildFile; fileRef = 85D7594A24570491008175F0 /* Assets.xcassets */; };
		85D7594E24570491008175F0 /* LaunchScreen.storyboard in Resources */ = {isa = PBXBuildFile; fileRef = 85D7594C24570491008175F0 /* LaunchScreen.storyboard */; };
		85D7596424570491008175F0 /* ENAUITests.swift in Sources */ = {isa = PBXBuildFile; fileRef = 85D7596324570491008175F0 /* ENAUITests.swift */; };
		B10FB030246036F3004CA11E /* SwiftProtobuf in Frameworks */ = {isa = PBXBuildFile; productRef = B10FB02F246036F3004CA11E /* SwiftProtobuf */; };
		B10FD5EC246EAAD900E9D7F2 /* AppInformationViewController.swift in Sources */ = {isa = PBXBuildFile; fileRef = 71CC3E97246D358E00217F2C /* AppInformationViewController.swift */; };
		B10FD5ED246EAADC00E9D7F2 /* AppInformationDetailViewController.swift in Sources */ = {isa = PBXBuildFile; fileRef = 71CC3E9E246D6B6800217F2C /* AppInformationDetailViewController.swift */; };
		B10FD5EE246EAADF00E9D7F2 /* AppInformationHelpViewController.swift in Sources */ = {isa = PBXBuildFile; fileRef = 71CC3EA4246D74E800217F2C /* AppInformationHelpViewController.swift */; };
		B10FD5EF246EAB0100E9D7F2 /* AppInformationHelpModel.swift in Sources */ = {isa = PBXBuildFile; fileRef = 71FD885D246D7E1500E804D0 /* AppInformationHelpModel.swift */; };
		B10FD5F0246EAB0400E9D7F2 /* AppInformationHelpModelData.swift in Sources */ = {isa = PBXBuildFile; fileRef = 71FD885F246D7E3100E804D0 /* AppInformationHelpModelData.swift */; };
		B10FD5F1246EAB1000E9D7F2 /* AppInformationDetailModelData.swift in Sources */ = {isa = PBXBuildFile; fileRef = 71CC3E9C246D5D8000217F2C /* AppInformationDetailModelData.swift */; };
		B10FD5F2246EAB1600E9D7F2 /* AppInformationDetailModel.swift in Sources */ = {isa = PBXBuildFile; fileRef = 71CC3E9A246D5D6C00217F2C /* AppInformationDetailModel.swift */; };
		B10FD5F4246EAC1700E9D7F2 /* AppleFilesWriter.swift in Sources */ = {isa = PBXBuildFile; fileRef = B10FD5F3246EAC1700E9D7F2 /* AppleFilesWriter.swift */; };
		B111EDEB2465B1E7001AEBB4 /* MockClient.swift in Sources */ = {isa = PBXBuildFile; fileRef = B111EDEA2465B1E7001AEBB4 /* MockClient.swift */; };
		B111EE2C2465D9F7001AEBB4 /* String+Localization.swift in Sources */ = {isa = PBXBuildFile; fileRef = B111EE2B2465D9F7001AEBB4 /* String+Localization.swift */; };
		B112545A246F2C6500AB5036 /* ENTemporaryExposureKey+Convert.swift in Sources */ = {isa = PBXBuildFile; fileRef = B1125459246F2C6500AB5036 /* ENTemporaryExposureKey+Convert.swift */; };
		B11E619B246EE4B0004A056A /* DynamicTypeLabel.swift in Sources */ = {isa = PBXBuildFile; fileRef = 71CC3EA0246D6BBF00217F2C /* DynamicTypeLabel.swift */; };
		B11E619C246EE4E9004A056A /* UIFont+DynamicType.swift in Sources */ = {isa = PBXBuildFile; fileRef = 71CC3EA2246D6C4000217F2C /* UIFont+DynamicType.swift */; };
		B143DBDF2477F292000A29E8 /* ExposureNotificationSettingViewController.swift in Sources */ = {isa = PBXBuildFile; fileRef = 853D98842469DC8100490DBA /* ExposureNotificationSettingViewController.swift */; };
		B14D0CD9246E946E00D5BEBC /* ExposureDetectionTransaction.swift in Sources */ = {isa = PBXBuildFile; fileRef = B1A9E70D246D73180024CC12 /* ExposureDetectionTransaction.swift */; };
		B14D0CDB246E968C00D5BEBC /* String+Today.swift in Sources */ = {isa = PBXBuildFile; fileRef = B14D0CDA246E968C00D5BEBC /* String+Today.swift */; };
		B14D0CDD246E972400D5BEBC /* ExposureDetectionTransactionDelegate.swift in Sources */ = {isa = PBXBuildFile; fileRef = B14D0CDC246E972400D5BEBC /* ExposureDetectionTransactionDelegate.swift */; };
		B14D0CDF246E976400D5BEBC /* ExposureDetectionTransaction+DidEndPrematurelyReason.swift in Sources */ = {isa = PBXBuildFile; fileRef = B14D0CDE246E976400D5BEBC /* ExposureDetectionTransaction+DidEndPrematurelyReason.swift */; };
		B153096A24706F1000A4A1BD /* URLSession+Default.swift in Sources */ = {isa = PBXBuildFile; fileRef = B153096924706F1000A4A1BD /* URLSession+Default.swift */; };
		B153096C24706F2400A4A1BD /* URLSessionConfiguration+Default.swift in Sources */ = {isa = PBXBuildFile; fileRef = B153096B24706F2400A4A1BD /* URLSessionConfiguration+Default.swift */; };
		B154F59B246DD5CF003E891E /* Client+Convenience.swift in Sources */ = {isa = PBXBuildFile; fileRef = B154F59A246DD5CF003E891E /* Client+Convenience.swift */; };
		B1741B492462C207006275D9 /* Client.swift in Sources */ = {isa = PBXBuildFile; fileRef = B1741B482462C207006275D9 /* Client.swift */; };
		B1741B4B2462C21C006275D9 /* DMQRCodeScanViewController.swift in Sources */ = {isa = PBXBuildFile; fileRef = B1741B402461A511006275D9 /* DMQRCodeScanViewController.swift */; };
		B1741B4C2462C21F006275D9 /* DMDeveloperMenu.swift in Sources */ = {isa = PBXBuildFile; fileRef = B1741B432461C257006275D9 /* DMDeveloperMenu.swift */; };
		B1741B4D2462C21F006275D9 /* DMQRCodeViewController.swift in Sources */ = {isa = PBXBuildFile; fileRef = B1741B3D24619179006275D9 /* DMQRCodeViewController.swift */; };
		B1741B4E2462C21F006275D9 /* DMViewController.swift in Sources */ = {isa = PBXBuildFile; fileRef = B1569DDE245D70990079FCD7 /* DMViewController.swift */; };
		B1741B582462EBDB006275D9 /* HomeViewController.swift in Sources */ = {isa = PBXBuildFile; fileRef = 51CE1B2E245F5CFC002CF42A /* HomeViewController.swift */; };
		B1741B5A2462F4DE006275D9 /* TanEntryViewController.swift in Sources */ = {isa = PBXBuildFile; fileRef = B1741B592462F4DE006275D9 /* TanEntryViewController.swift */; };
		B17A44A22464906A00CB195E /* KeyTests.swift in Sources */ = {isa = PBXBuildFile; fileRef = B17A44A12464906A00CB195E /* KeyTests.swift */; };
		B18C411D246DB30000B8D8CB /* URL+Helper.swift in Sources */ = {isa = PBXBuildFile; fileRef = B18C411C246DB30000B8D8CB /* URL+Helper.swift */; };
		B18C411F246DB4B400B8D8CB /* Sap_Model.swift in Sources */ = {isa = PBXBuildFile; fileRef = B18C411E246DB4B400B8D8CB /* Sap_Model.swift */; };
		B18CADAE24782FA4006F53F0 /* UIViewController+UpdatableUI.swift in Sources */ = {isa = PBXBuildFile; fileRef = B18CADAD24782FA4006F53F0 /* UIViewController+UpdatableUI.swift */; };
		B1A76E9F24714AC700EA5208 /* HTTPClient+Configuration.swift in Sources */ = {isa = PBXBuildFile; fileRef = B1A76E9E24714AC700EA5208 /* HTTPClient+Configuration.swift */; };
		B1A76EA224714F7900EA5208 /* ClientModeTests.swift in Sources */ = {isa = PBXBuildFile; fileRef = B1CF8D0F246C1F4100DBE135 /* ClientModeTests.swift */; };
		B1B381432472EF8B0056BEEE /* HTTPClient+Configuration.swift in Sources */ = {isa = PBXBuildFile; fileRef = B12995E8246C344100854AD0 /* HTTPClient+Configuration.swift */; };
		B1B9CF1F246ED2E8008F04F5 /* Sap_FilebucketTests.swift in Sources */ = {isa = PBXBuildFile; fileRef = B1B9CF1E246ED2E8008F04F5 /* Sap_FilebucketTests.swift */; };
		B1B9CF21246ED2F2008F04F5 /* 2020-04-27-full-day-from-sap-api.proto in Resources */ = {isa = PBXBuildFile; fileRef = B1B9CF20246ED2F2008F04F5 /* 2020-04-27-full-day-from-sap-api.proto */; };
		B1BC090F246B1A0C00302424 /* PersistedAndPublished.swift in Sources */ = {isa = PBXBuildFile; fileRef = B1BC090E246B1A0C00302424 /* PersistedAndPublished.swift */; };
		B1D431C8246C69F300E728AD /* HTTPClient+ConfigurationTests.swift in Sources */ = {isa = PBXBuildFile; fileRef = B1D431C7246C69F300E728AD /* HTTPClient+ConfigurationTests.swift */; };
		B1D431CB246C84A400E728AD /* SignedPayloadStore.swift in Sources */ = {isa = PBXBuildFile; fileRef = B1D431CA246C84A400E728AD /* SignedPayloadStore.swift */; };
		B1D431CE246C84F200E728AD /* SignedPayloadStoreTests.swift in Sources */ = {isa = PBXBuildFile; fileRef = B1D431CC246C84ED00E728AD /* SignedPayloadStoreTests.swift */; };
		B1D7D68C24766D2100E4DA5D /* risk_score_parameters.pb.swift in Sources */ = {isa = PBXBuildFile; fileRef = B1D7D68424766D2100E4DA5D /* risk_score_parameters.pb.swift */; };
		B1D7D68D24766D2100E4DA5D /* file_bucket.pb.swift in Sources */ = {isa = PBXBuildFile; fileRef = B1D7D68524766D2100E4DA5D /* file_bucket.pb.swift */; };
		B1D7D68E24766D2100E4DA5D /* submission_payload.pb.swift in Sources */ = {isa = PBXBuildFile; fileRef = B1D7D68624766D2100E4DA5D /* submission_payload.pb.swift */; };
		B1D7D68F24766D2100E4DA5D /* apple_exposure_notification.pb.swift in Sources */ = {isa = PBXBuildFile; fileRef = B1D7D68724766D2100E4DA5D /* apple_exposure_notification.pb.swift */; };
		B1D7D69024766D2100E4DA5D /* exposure_notification.pb.swift in Sources */ = {isa = PBXBuildFile; fileRef = B1D7D68824766D2100E4DA5D /* exposure_notification.pb.swift */; };
		B1D7D69124766D2100E4DA5D /* risk_level.pb.swift in Sources */ = {isa = PBXBuildFile; fileRef = B1D7D68924766D2100E4DA5D /* risk_level.pb.swift */; };
		B1D7D69224766D2100E4DA5D /* apple_export.pb.swift in Sources */ = {isa = PBXBuildFile; fileRef = B1D7D68A24766D2100E4DA5D /* apple_export.pb.swift */; };
		B1D7D69324766D2100E4DA5D /* signed_payload.pb.swift in Sources */ = {isa = PBXBuildFile; fileRef = B1D7D68B24766D2100E4DA5D /* signed_payload.pb.swift */; };
		B1DDDABC247137B000A07175 /* HTTPClientConfigurationEndpointTests.swift in Sources */ = {isa = PBXBuildFile; fileRef = B1DDDABB247137B000A07175 /* HTTPClientConfigurationEndpointTests.swift */; };
		B1DDDABE24713BAD00A07175 /* VerifiedSapFileBucket.swift in Sources */ = {isa = PBXBuildFile; fileRef = B1A9E710246D782F0024CC12 /* VerifiedSapFileBucket.swift */; };
		B1E8C9A5247AB869006DC678 /* ZIPFoundation in Frameworks */ = {isa = PBXBuildFile; productRef = B1E8C9A4247AB869006DC678 /* ZIPFoundation */; };
		B1EAEC8B24711884003BE9A2 /* URLSession+Convenience.swift in Sources */ = {isa = PBXBuildFile; fileRef = B1EAEC8A24711884003BE9A2 /* URLSession+Convenience.swift */; };
		B1EAEC8F247118D1003BE9A2 /* URLSession+ConvenienceTests.swift in Sources */ = {isa = PBXBuildFile; fileRef = B1EAEC8D247118CB003BE9A2 /* URLSession+ConvenienceTests.swift */; };
		B1EAEC91247128ED003BE9A2 /* ClientMode.swift in Sources */ = {isa = PBXBuildFile; fileRef = B1EAEC90247128ED003BE9A2 /* ClientMode.swift */; };
		B1F82DF224718C7300E2E56A /* DMConfigurationViewController.swift in Sources */ = {isa = PBXBuildFile; fileRef = B1F82DF124718C7300E2E56A /* DMConfigurationViewController.swift */; };
		CD678F6B246C43E200B6A0F8 /* MockExposureManager.swift in Sources */ = {isa = PBXBuildFile; fileRef = CD678F6A246C43E200B6A0F8 /* MockExposureManager.swift */; };
		CD678F6D246C43EE00B6A0F8 /* MockTestClient.swift in Sources */ = {isa = PBXBuildFile; fileRef = CD678F6C246C43EE00B6A0F8 /* MockTestClient.swift */; };
		CD678F6F246C43FC00B6A0F8 /* MockURLSession.swift in Sources */ = {isa = PBXBuildFile; fileRef = CD678F6E246C43FC00B6A0F8 /* MockURLSession.swift */; };
		CD99A3A7245B33D500BF12AF /* ConfirmationViewController.swift in Sources */ = {isa = PBXBuildFile; fileRef = CD99A3A6245B33D500BF12AF /* ConfirmationViewController.swift */; };
		CD99A3A9245C272400BF12AF /* ExposureSubmissionService.swift in Sources */ = {isa = PBXBuildFile; fileRef = CD99A3A8245C272400BF12AF /* ExposureSubmissionService.swift */; };
		CD99A3C7246155C300BF12AF /* Logger.swift in Sources */ = {isa = PBXBuildFile; fileRef = CD99A3C6246155C300BF12AF /* Logger.swift */; };
		CD99A3CA2461A47C00BF12AF /* AppStrings.swift in Sources */ = {isa = PBXBuildFile; fileRef = CD99A3C92461A47C00BF12AF /* AppStrings.swift */; };
		CDF27BD3246ADBA70044D32B /* ExposureSubmissionServiceTests.swift in Sources */ = {isa = PBXBuildFile; fileRef = CDF27BD2246ADBA70044D32B /* ExposureSubmissionServiceTests.swift */; };
		CDF27BD5246ADBF30044D32B /* HTTPClientTests.swift in Sources */ = {isa = PBXBuildFile; fileRef = CDF27BD4246ADBF30044D32B /* HTTPClientTests.swift */; };
		EE20EA072469883900770683 /* RiskLegend.storyboard in Resources */ = {isa = PBXBuildFile; fileRef = EE20EA062469883900770683 /* RiskLegend.storyboard */; };
		EE20EA0A24699A5800770683 /* RiskLegendTableViewController.swift in Sources */ = {isa = PBXBuildFile; fileRef = EE20EA0924699A5800770683 /* RiskLegendTableViewController.swift */; };
		EE20EA0C24699AA100770683 /* RiskLegendTableViewCell.swift in Sources */ = {isa = PBXBuildFile; fileRef = EE20EA0B24699AA100770683 /* RiskLegendTableViewCell.swift */; };
		EE20EA0E246ABED600770683 /* RiskLegendFactory.swift in Sources */ = {isa = PBXBuildFile; fileRef = EE20EA0D246ABED600770683 /* RiskLegendFactory.swift */; };
		EE278B2B245F0B32008B06F9 /* ColorStyle.swift in Sources */ = {isa = PBXBuildFile; fileRef = EE278B2A245F0B32008B06F9 /* ColorStyle.swift */; };
		EE278B2D245F2BBB008B06F9 /* InviteFriends.storyboard in Resources */ = {isa = PBXBuildFile; fileRef = EE278B2C245F2BBB008B06F9 /* InviteFriends.storyboard */; };
		EE278B30245F2C8A008B06F9 /* FriendsInviteController.swift in Sources */ = {isa = PBXBuildFile; fileRef = EE278B2F245F2C8A008B06F9 /* FriendsInviteController.swift */; };
		EE46E5D82466AEA50057627F /* UIView.swift in Sources */ = {isa = PBXBuildFile; fileRef = EE46E5D72466AEA50057627F /* UIView.swift */; };
		EE70C23D245B09EA00AC9B2F /* Localizable.strings in Resources */ = {isa = PBXBuildFile; fileRef = EE70C23A245B09E900AC9B2F /* Localizable.strings */; };
		EE92A33E245D96DA006B97B0 /* Localizable.stringsdict in Resources */ = {isa = PBXBuildFile; fileRef = EE92A340245D96DA006B97B0 /* Localizable.stringsdict */; };
		EEF1067A246EBF8B009DFB4E /* ResetViewController.swift in Sources */ = {isa = PBXBuildFile; fileRef = EEF10679246EBF8B009DFB4E /* ResetViewController.swift */; };
/* End PBXBuildFile section */

/* Begin PBXContainerItemProxy section */
		85D7595524570491008175F0 /* PBXContainerItemProxy */ = {
			isa = PBXContainerItemProxy;
			containerPortal = 85D759332457048F008175F0 /* Project object */;
			proxyType = 1;
			remoteGlobalIDString = 85D7593A2457048F008175F0;
			remoteInfo = ENA;
		};
		85D7596024570491008175F0 /* PBXContainerItemProxy */ = {
			isa = PBXContainerItemProxy;
			containerPortal = 85D759332457048F008175F0 /* Project object */;
			proxyType = 1;
			remoteGlobalIDString = 85D7593A2457048F008175F0;
			remoteInfo = ENA;
		};
/* End PBXContainerItemProxy section */

/* Begin PBXCopyFilesBuildPhase section */
		B102BDB924603FD600CD55A2 /* Embed Frameworks */ = {
			isa = PBXCopyFilesBuildPhase;
			buildActionMask = 2147483647;
			dstPath = "";
			dstSubfolderSpec = 10;
			files = (
			);
			name = "Embed Frameworks";
			runOnlyForDeploymentPostprocessing = 0;
		};
/* End PBXCopyFilesBuildPhase section */

/* Begin PBXFileReference section */
		011E13AD24680A4000973467 /* HTTPClient.swift */ = {isa = PBXFileReference; lastKnownFileType = sourcecode.swift; path = HTTPClient.swift; sourceTree = "<group>"; };
		013DC101245DAC4E00EE58B0 /* Store.swift */ = {isa = PBXFileReference; lastKnownFileType = sourcecode.swift; path = Store.swift; sourceTree = "<group>"; };
		01581129245B0B28001B38B2 /* ExposureDetectionViewController.swift */ = {isa = PBXFileReference; lastKnownFileType = sourcecode.swift; path = ExposureDetectionViewController.swift; sourceTree = "<group>"; };
		01A158042470042A008BA581 /* PayloadStore.swift */ = {isa = PBXFileReference; lastKnownFileType = sourcecode.swift; path = PayloadStore.swift; sourceTree = "<group>"; };
		01FB88BF24751F4900A6EB83 /* PayloadStoreTests.swift */ = {isa = PBXFileReference; lastKnownFileType = sourcecode.swift; path = PayloadStoreTests.swift; sourceTree = "<group>"; };
		1309194E247972C40066E329 /* PrivacyProtectionViewController.swift */ = {isa = PBXFileReference; lastKnownFileType = sourcecode.swift; path = PrivacyProtectionViewController.swift; sourceTree = "<group>"; };
		130CB19B246D92F800ADE602 /* ENAUITestsOnboarding.swift */ = {isa = PBXFileReference; fileEncoding = 4; lastKnownFileType = sourcecode.swift; path = ENAUITestsOnboarding.swift; sourceTree = "<group>"; };
		134F0DB9247578FF00D88934 /* ENAUITestsHome.swift */ = {isa = PBXFileReference; fileEncoding = 4; lastKnownFileType = sourcecode.swift; path = ENAUITestsHome.swift; sourceTree = "<group>"; };
		134F0DBA247578FF00D88934 /* ENAUITests-Extensions.swift */ = {isa = PBXFileReference; fileEncoding = 4; lastKnownFileType = sourcecode.swift; path = "ENAUITests-Extensions.swift"; sourceTree = "<group>"; };
		134F0F2B2475793400D88934 /* SnapshotHelper.swift */ = {isa = PBXFileReference; fileEncoding = 4; lastKnownFileType = sourcecode.swift; name = SnapshotHelper.swift; path = ../../fastlane/SnapshotHelper.swift; sourceTree = "<group>"; };
		134FFA0E247466BD00D82D14 /* TestEnvironment.swift */ = {isa = PBXFileReference; fileEncoding = 4; lastKnownFileType = sourcecode.swift; path = TestEnvironment.swift; sourceTree = "<group>"; };
		134FFA0F247466BD00D82D14 /* Accessibility.swift */ = {isa = PBXFileReference; fileEncoding = 4; lastKnownFileType = sourcecode.swift; path = Accessibility.swift; sourceTree = "<group>"; };
		13BAE9B02472FB1E00CEE58A /* CellConfiguratorIndexPosition.swift */ = {isa = PBXFileReference; lastKnownFileType = sourcecode.swift; path = CellConfiguratorIndexPosition.swift; sourceTree = "<group>"; };
		5111E7622460BB1500ED6498 /* HomeInteractor.swift */ = {isa = PBXFileReference; lastKnownFileType = sourcecode.swift; path = HomeInteractor.swift; sourceTree = "<group>"; };
		514C0A0524772F3400F235F6 /* HomeRiskViewConfigurator.swift */ = {isa = PBXFileReference; lastKnownFileType = sourcecode.swift; path = HomeRiskViewConfigurator.swift; sourceTree = "<group>"; };
		514C0A0724772F5E00F235F6 /* RiskItemView.swift */ = {isa = PBXFileReference; lastKnownFileType = sourcecode.swift; path = RiskItemView.swift; sourceTree = "<group>"; };
		514C0A09247AEEE200F235F6 /* en */ = {isa = PBXFileReference; lastKnownFileType = text.plist.stringsdict; name = en; path = en.lproj/Localizable.stringsdict; sourceTree = "<group>"; };
		514E812F24618E3D00636861 /* ExposureDetection.storyboard */ = {isa = PBXFileReference; lastKnownFileType = file.storyboard; path = ExposureDetection.storyboard; sourceTree = "<group>"; };
		514E81332461B97700636861 /* ExposureManager.swift */ = {isa = PBXFileReference; fileEncoding = 4; lastKnownFileType = sourcecode.swift; path = ExposureManager.swift; sourceTree = "<group>"; };
		514EE998246D4C2E00DE4884 /* UITableViewCell+Identifier.swift */ = {isa = PBXFileReference; lastKnownFileType = sourcecode.swift; path = "UITableViewCell+Identifier.swift"; sourceTree = "<group>"; };
		514EE99A246D4C4C00DE4884 /* UITableView+Dequeue.swift */ = {isa = PBXFileReference; lastKnownFileType = sourcecode.swift; path = "UITableView+Dequeue.swift"; sourceTree = "<group>"; };
		514EE99C246D4CFB00DE4884 /* TableViewCellConfigurator.swift */ = {isa = PBXFileReference; lastKnownFileType = sourcecode.swift; path = TableViewCellConfigurator.swift; sourceTree = "<group>"; };
		514EE99F246D4DF800DE4884 /* HomeRiskItemViewConfigurator.swift */ = {isa = PBXFileReference; lastKnownFileType = sourcecode.swift; path = HomeRiskItemViewConfigurator.swift; sourceTree = "<group>"; };
		51895EDB245E16CD0085DA38 /* UIColor.swift */ = {isa = PBXFileReference; lastKnownFileType = sourcecode.swift; path = UIColor.swift; sourceTree = "<group>"; };
		518A69FA24687D5800444E66 /* RiskLevel.swift */ = {isa = PBXFileReference; lastKnownFileType = sourcecode.swift; path = RiskLevel.swift; sourceTree = "<group>"; };
		518A6A1D246A9FCD00444E66 /* HomeRiskCellPropertyHolder.swift */ = {isa = PBXFileReference; lastKnownFileType = sourcecode.swift; path = HomeRiskCellPropertyHolder.swift; sourceTree = "<group>"; };
		51B5B413246DF07300DC5D3E /* RiskImageItemView.xib */ = {isa = PBXFileReference; lastKnownFileType = file.xib; path = RiskImageItemView.xib; sourceTree = "<group>"; };
		51B5B415246DF13D00DC5D3E /* RiskImageItemView.swift */ = {isa = PBXFileReference; lastKnownFileType = sourcecode.swift; path = RiskImageItemView.swift; sourceTree = "<group>"; };
		51B5B417246E022600DC5D3E /* InsetLabel.swift */ = {isa = PBXFileReference; lastKnownFileType = sourcecode.swift; path = InsetLabel.swift; sourceTree = "<group>"; };
		51B5B41B246EC8B800DC5D3E /* HomeCardCollectionViewCell.swift */ = {isa = PBXFileReference; lastKnownFileType = sourcecode.swift; path = HomeCardCollectionViewCell.swift; sourceTree = "<group>"; };
		51C737BC245B349700286105 /* OnboardingInfoViewController.swift */ = {isa = PBXFileReference; lastKnownFileType = sourcecode.swift; path = OnboardingInfoViewController.swift; sourceTree = "<group>"; };
		51C737BE245B3B5D00286105 /* OnboardingInfo.swift */ = {isa = PBXFileReference; lastKnownFileType = sourcecode.swift; path = OnboardingInfo.swift; sourceTree = "<group>"; };
		51CE1B2E245F5CFC002CF42A /* HomeViewController.swift */ = {isa = PBXFileReference; lastKnownFileType = sourcecode.swift; path = HomeViewController.swift; sourceTree = "<group>"; };
		51CE1B49246016B0002CF42A /* UICollectionViewCell+Identifier.swift */ = {isa = PBXFileReference; lastKnownFileType = sourcecode.swift; path = "UICollectionViewCell+Identifier.swift"; sourceTree = "<group>"; };
		51CE1B4B246016D1002CF42A /* UICollectionReusableView+Identifier.swift */ = {isa = PBXFileReference; lastKnownFileType = sourcecode.swift; path = "UICollectionReusableView+Identifier.swift"; sourceTree = "<group>"; };
		51CE1B5424604DD2002CF42A /* HomeLayout.swift */ = {isa = PBXFileReference; lastKnownFileType = sourcecode.swift; path = HomeLayout.swift; sourceTree = "<group>"; };
		51CE1B76246078B6002CF42A /* ActivateCollectionViewCell.xib */ = {isa = PBXFileReference; fileEncoding = 4; lastKnownFileType = file.xib; path = ActivateCollectionViewCell.xib; sourceTree = "<group>"; };
		51CE1B77246078B6002CF42A /* SubmitCollectionViewCell.swift */ = {isa = PBXFileReference; fileEncoding = 4; lastKnownFileType = sourcecode.swift; path = SubmitCollectionViewCell.swift; sourceTree = "<group>"; };
		51CE1B78246078B6002CF42A /* ActivateCollectionViewCell.swift */ = {isa = PBXFileReference; fileEncoding = 4; lastKnownFileType = sourcecode.swift; path = ActivateCollectionViewCell.swift; sourceTree = "<group>"; };
		51CE1B79246078B6002CF42A /* RiskCollectionViewCell.xib */ = {isa = PBXFileReference; fileEncoding = 4; lastKnownFileType = file.xib; path = RiskCollectionViewCell.xib; sourceTree = "<group>"; };
		51CE1B7A246078B6002CF42A /* RiskCollectionViewCell.swift */ = {isa = PBXFileReference; fileEncoding = 4; lastKnownFileType = sourcecode.swift; path = RiskCollectionViewCell.swift; sourceTree = "<group>"; };
		51CE1B7B246078B6002CF42A /* InfoCollectionViewCell.xib */ = {isa = PBXFileReference; fileEncoding = 4; lastKnownFileType = file.xib; path = InfoCollectionViewCell.xib; sourceTree = "<group>"; };
		51CE1B7C246078B6002CF42A /* InfoCollectionViewCell.swift */ = {isa = PBXFileReference; fileEncoding = 4; lastKnownFileType = sourcecode.swift; path = InfoCollectionViewCell.swift; sourceTree = "<group>"; };
		51CE1B7E246078B6002CF42A /* SubmitCollectionViewCell.xib */ = {isa = PBXFileReference; fileEncoding = 4; lastKnownFileType = file.xib; path = SubmitCollectionViewCell.xib; sourceTree = "<group>"; };
		51CE1B81246078B6002CF42A /* HomeFooterSupplementaryView.xib */ = {isa = PBXFileReference; fileEncoding = 4; lastKnownFileType = file.xib; path = HomeFooterSupplementaryView.xib; sourceTree = "<group>"; };
		51CE1B82246078B6002CF42A /* HomeFooterSupplementaryView.swift */ = {isa = PBXFileReference; fileEncoding = 4; lastKnownFileType = sourcecode.swift; path = HomeFooterSupplementaryView.swift; sourceTree = "<group>"; };
		51CE1B84246078B6002CF42A /* SectionSystemBackgroundDecorationView.swift */ = {isa = PBXFileReference; fileEncoding = 4; lastKnownFileType = sourcecode.swift; path = SectionSystemBackgroundDecorationView.swift; sourceTree = "<group>"; };
		51CE1BB42460AC82002CF42A /* UICollectionView+Dequeue.swift */ = {isa = PBXFileReference; lastKnownFileType = sourcecode.swift; path = "UICollectionView+Dequeue.swift"; sourceTree = "<group>"; };
		51CE1BB92460AFD8002CF42A /* HomeActivateCellConfigurator.swift */ = {isa = PBXFileReference; lastKnownFileType = sourcecode.swift; path = HomeActivateCellConfigurator.swift; sourceTree = "<group>"; };
		51CE1BBC2460B1CB002CF42A /* CollectionViewCellConfigurator.swift */ = {isa = PBXFileReference; fileEncoding = 4; lastKnownFileType = sourcecode.swift; path = CollectionViewCellConfigurator.swift; sourceTree = "<group>"; };
		51CE1BBE2460B222002CF42A /* HomeRiskCellConfigurator.swift */ = {isa = PBXFileReference; lastKnownFileType = sourcecode.swift; path = HomeRiskCellConfigurator.swift; sourceTree = "<group>"; };
		51CE1BC02460B256002CF42A /* HomeSubmitCellConfigurator.swift */ = {isa = PBXFileReference; lastKnownFileType = sourcecode.swift; path = HomeSubmitCellConfigurator.swift; sourceTree = "<group>"; };
		51CE1BC22460B28D002CF42A /* HomeInfoCellConfigurator.swift */ = {isa = PBXFileReference; lastKnownFileType = sourcecode.swift; path = HomeInfoCellConfigurator.swift; sourceTree = "<group>"; };
		51D420B02458397300AD70CA /* Onboarding.storyboard */ = {isa = PBXFileReference; lastKnownFileType = file.storyboard; path = Onboarding.storyboard; sourceTree = "<group>"; };
		51D420B324583ABB00AD70CA /* AppStoryboard.swift */ = {isa = PBXFileReference; lastKnownFileType = sourcecode.swift; path = AppStoryboard.swift; sourceTree = "<group>"; };
		51D420B624583B7200AD70CA /* NSObject+Identifier.swift */ = {isa = PBXFileReference; lastKnownFileType = sourcecode.swift; path = "NSObject+Identifier.swift"; sourceTree = "<group>"; };
		51D420B824583B8300AD70CA /* UIViewController+AppStoryboard.swift */ = {isa = PBXFileReference; lastKnownFileType = sourcecode.swift; path = "UIViewController+AppStoryboard.swift"; sourceTree = "<group>"; };
		51D420BA24583BF400AD70CA /* LaunchInstructor.swift */ = {isa = PBXFileReference; lastKnownFileType = sourcecode.swift; path = LaunchInstructor.swift; sourceTree = "<group>"; };
		51D420C324583E3300AD70CA /* SettingsViewController.swift */ = {isa = PBXFileReference; lastKnownFileType = sourcecode.swift; path = SettingsViewController.swift; sourceTree = "<group>"; };
		51D420CD245869C800AD70CA /* Home.storyboard */ = {isa = PBXFileReference; lastKnownFileType = file.storyboard; path = Home.storyboard; sourceTree = "<group>"; };
		51D420CF24586AB300AD70CA /* Settings.storyboard */ = {isa = PBXFileReference; lastKnownFileType = file.storyboard; path = Settings.storyboard; sourceTree = "<group>"; };
		51D420D324586DCA00AD70CA /* NotificationName.swift */ = {isa = PBXFileReference; lastKnownFileType = sourcecode.swift; path = NotificationName.swift; sourceTree = "<group>"; };
<<<<<<< HEAD
		51FE277A2475340300BB8144 /* HomeRiskLoadingItemViewConfigurator.swift */ = {isa = PBXFileReference; lastKnownFileType = sourcecode.swift; path = HomeRiskLoadingItemViewConfigurator.swift; sourceTree = "<group>"; };
		51FE277C247535C400BB8144 /* RiskLoadingItemView.xib */ = {isa = PBXFileReference; lastKnownFileType = file.xib; path = RiskLoadingItemView.xib; sourceTree = "<group>"; };
		51FE277E247535E300BB8144 /* RiskLoadingItemView.swift */ = {isa = PBXFileReference; lastKnownFileType = sourcecode.swift; path = RiskLoadingItemView.swift; sourceTree = "<group>"; };
		710ABB2A2475392600948792 /* ExposureDetectionRiskCell.swift */ = {isa = PBXFileReference; lastKnownFileType = sourcecode.swift; path = ExposureDetectionRiskCell.swift; sourceTree = "<group>"; };
		714CD8642472883A00F56450 /* ExposureDetectionModel.swift */ = {isa = PBXFileReference; lastKnownFileType = sourcecode.swift; path = ExposureDetectionModel.swift; sourceTree = "<group>"; };
		714CD8662472885900F56450 /* ExposureDetectionModel+Data.swift */ = {isa = PBXFileReference; lastKnownFileType = sourcecode.swift; path = "ExposureDetectionModel+Data.swift"; sourceTree = "<group>"; };
=======
		710ABB1E2475115500948792 /* UITableViewController+Enum.swift */ = {isa = PBXFileReference; lastKnownFileType = sourcecode.swift; path = "UITableViewController+Enum.swift"; sourceTree = "<group>"; };
		710ABB22247513E300948792 /* DynamicTypeTableViewCell.swift */ = {isa = PBXFileReference; lastKnownFileType = sourcecode.swift; path = DynamicTypeTableViewCell.swift; sourceTree = "<group>"; };
		710ABB24247514BD00948792 /* UIViewController+Segue.swift */ = {isa = PBXFileReference; lastKnownFileType = sourcecode.swift; path = "UIViewController+Segue.swift"; sourceTree = "<group>"; };
		710ABB26247533FA00948792 /* DynamicTableViewController.swift */ = {isa = PBXFileReference; lastKnownFileType = sourcecode.swift; path = DynamicTableViewController.swift; sourceTree = "<group>"; };
		710ABB282475353900948792 /* DynamicTableViewModel.swift */ = {isa = PBXFileReference; lastKnownFileType = sourcecode.swift; path = DynamicTableViewModel.swift; sourceTree = "<group>"; };
		7132F2812477F9C700628648 /* exposure-detection.xcassets */ = {isa = PBXFileReference; lastKnownFileType = folder.assetcatalog; path = "exposure-detection.xcassets"; sourceTree = "<group>"; };
		713EA25A247818B000AB7EE8 /* DynamicTypeButton.swift */ = {isa = PBXFileReference; lastKnownFileType = sourcecode.swift; path = DynamicTypeButton.swift; sourceTree = "<group>"; };
		713EA25C24798A7000AB7EE8 /* ExposureDetectionRoundedView.swift */ = {isa = PBXFileReference; lastKnownFileType = sourcecode.swift; path = ExposureDetectionRoundedView.swift; sourceTree = "<group>"; };
		713EA25E24798A9100AB7EE8 /* ExposureDetectionRiskCell.swift */ = {isa = PBXFileReference; lastKnownFileType = sourcecode.swift; path = ExposureDetectionRiskCell.swift; sourceTree = "<group>"; };
		713EA26024798AD100AB7EE8 /* InsetTableViewCell.swift */ = {isa = PBXFileReference; lastKnownFileType = sourcecode.swift; path = InsetTableViewCell.swift; sourceTree = "<group>"; };
		713EA26224798F8500AB7EE8 /* ExposureDetectionHeaderCell.swift */ = {isa = PBXFileReference; lastKnownFileType = sourcecode.swift; path = ExposureDetectionHeaderCell.swift; sourceTree = "<group>"; };
		714194E9247A65C60072A090 /* DynamicTableViewHeaderSeparatorView.swift */ = {isa = PBXFileReference; lastKnownFileType = sourcecode.swift; path = DynamicTableViewHeaderSeparatorView.swift; sourceTree = "<group>"; };
		714CD8662472885900F56450 /* ExposureDetectionViewController+DynamicTableViewModel.swift */ = {isa = PBXFileReference; lastKnownFileType = sourcecode.swift; path = "ExposureDetectionViewController+DynamicTableViewModel.swift"; sourceTree = "<group>"; };
>>>>>>> 96dbb851
		714CD868247297F800F56450 /* NibLoadable.swift */ = {isa = PBXFileReference; lastKnownFileType = sourcecode.swift; path = NibLoadable.swift; sourceTree = "<group>"; };
		71888C3B246AAF11007AD508 /* DiagnosisKeyAPI.swift */ = {isa = PBXFileReference; lastKnownFileType = sourcecode.swift; path = DiagnosisKeyAPI.swift; sourceTree = "<group>"; };
		71888C3D246AC0C3007AD508 /* DiagnosisKeyManager.swift */ = {isa = PBXFileReference; lastKnownFileType = sourcecode.swift; path = DiagnosisKeyManager.swift; sourceTree = "<group>"; };
		71AFBD922464251000F91006 /* .swiftlint.yml */ = {isa = PBXFileReference; lastKnownFileType = text.yaml; path = .swiftlint.yml; sourceTree = "<group>"; };
		71CC3E7C246D308000217F2C /* app-information-assets.xcassets */ = {isa = PBXFileReference; lastKnownFileType = folder.assetcatalog; path = "app-information-assets.xcassets"; sourceTree = "<group>"; };
		71CC3E97246D358E00217F2C /* AppInformationViewController.swift */ = {isa = PBXFileReference; lastKnownFileType = sourcecode.swift; path = AppInformationViewController.swift; sourceTree = "<group>"; };
		71CC3E9A246D5D6C00217F2C /* AppInformationDetailModel.swift */ = {isa = PBXFileReference; lastKnownFileType = sourcecode.swift; path = AppInformationDetailModel.swift; sourceTree = "<group>"; };
		71CC3E9C246D5D8000217F2C /* AppInformationDetailModelData.swift */ = {isa = PBXFileReference; lastKnownFileType = sourcecode.swift; path = AppInformationDetailModelData.swift; sourceTree = "<group>"; };
		71CC3E9E246D6B6800217F2C /* AppInformationDetailViewController.swift */ = {isa = PBXFileReference; lastKnownFileType = sourcecode.swift; path = AppInformationDetailViewController.swift; sourceTree = "<group>"; };
		71CC3EA0246D6BBF00217F2C /* DynamicTypeLabel.swift */ = {isa = PBXFileReference; lastKnownFileType = sourcecode.swift; path = DynamicTypeLabel.swift; sourceTree = "<group>"; };
		71CC3EA2246D6C4000217F2C /* UIFont+DynamicType.swift */ = {isa = PBXFileReference; lastKnownFileType = sourcecode.swift; path = "UIFont+DynamicType.swift"; sourceTree = "<group>"; };
		71CC3EA4246D74E800217F2C /* AppInformationHelpViewController.swift */ = {isa = PBXFileReference; lastKnownFileType = sourcecode.swift; path = AppInformationHelpViewController.swift; sourceTree = "<group>"; };
		71FD885D246D7E1500E804D0 /* AppInformationHelpModel.swift */ = {isa = PBXFileReference; lastKnownFileType = sourcecode.swift; path = AppInformationHelpModel.swift; sourceTree = "<group>"; };
		71FD885F246D7E3100E804D0 /* AppInformationHelpModelData.swift */ = {isa = PBXFileReference; lastKnownFileType = sourcecode.swift; path = AppInformationHelpModelData.swift; sourceTree = "<group>"; };
		71FD8861246EB27F00E804D0 /* ExposureDetectionViewController.swift */ = {isa = PBXFileReference; lastKnownFileType = sourcecode.swift; path = ExposureDetectionViewController.swift; sourceTree = "<group>"; };
		71FE1C68247A8FE100851FEB /* DynamicTableViewHeaderFooterView.swift */ = {isa = PBXFileReference; lastKnownFileType = sourcecode.swift; path = DynamicTableViewHeaderFooterView.swift; sourceTree = "<group>"; };
		71FE1C6A247AA3F100851FEB /* ExposureDetectionViewControllerState.swift */ = {isa = PBXFileReference; lastKnownFileType = sourcecode.swift; path = ExposureDetectionViewControllerState.swift; sourceTree = "<group>"; };
		71FE1C6C247AA43400851FEB /* ExposureDetectionViewControllerSummary.swift */ = {isa = PBXFileReference; lastKnownFileType = sourcecode.swift; path = ExposureDetectionViewControllerSummary.swift; sourceTree = "<group>"; };
		71FE1C70247AA7B700851FEB /* DynamicTableViewHeaderImageView.swift */ = {isa = PBXFileReference; fileEncoding = 4; lastKnownFileType = sourcecode.swift; path = DynamicTableViewHeaderImageView.swift; sourceTree = "<group>"; };
		71FE1C73247AC2B500851FEB /* ExposureSubmissionSuccessViewController.swift */ = {isa = PBXFileReference; fileEncoding = 4; lastKnownFileType = sourcecode.swift; path = ExposureSubmissionSuccessViewController.swift; sourceTree = "<group>"; };
		71FE1C74247AC2B500851FEB /* ExposureSubmissionQRScannerViewController.swift */ = {isa = PBXFileReference; fileEncoding = 4; lastKnownFileType = sourcecode.swift; path = ExposureSubmissionQRScannerViewController.swift; sourceTree = "<group>"; };
		71FE1C75247AC2B500851FEB /* ExposureSubmissionOverviewViewController.swift */ = {isa = PBXFileReference; fileEncoding = 4; lastKnownFileType = sourcecode.swift; path = ExposureSubmissionOverviewViewController.swift; sourceTree = "<group>"; };
		71FE1C76247AC2B500851FEB /* ExposureSubmissionTanInputViewController.swift */ = {isa = PBXFileReference; fileEncoding = 4; lastKnownFileType = sourcecode.swift; path = ExposureSubmissionTanInputViewController.swift; sourceTree = "<group>"; };
		71FE1C77247AC2B500851FEB /* ExposureSubmissionPreviousTestResultsViewController.swift */ = {isa = PBXFileReference; fileEncoding = 4; lastKnownFileType = sourcecode.swift; path = ExposureSubmissionPreviousTestResultsViewController.swift; sourceTree = "<group>"; };
		71FE1C78247AC2B500851FEB /* ExposureSubmissionTestResultViewController.swift */ = {isa = PBXFileReference; fileEncoding = 4; lastKnownFileType = sourcecode.swift; path = ExposureSubmissionTestResultViewController.swift; sourceTree = "<group>"; };
		71FE1C79247AC2B500851FEB /* ExpsureSubmissionNavigationController.swift */ = {isa = PBXFileReference; fileEncoding = 4; lastKnownFileType = sourcecode.swift; path = ExpsureSubmissionNavigationController.swift; sourceTree = "<group>"; };
		71FE1C81247AC30300851FEB /* ENATanInput.swift */ = {isa = PBXFileReference; fileEncoding = 4; lastKnownFileType = sourcecode.swift; path = ENATanInput.swift; sourceTree = "<group>"; };
		71FE1C84247AC33D00851FEB /* ExposureSubmissionTestResultHeaderView.swift */ = {isa = PBXFileReference; fileEncoding = 4; lastKnownFileType = sourcecode.swift; path = ExposureSubmissionTestResultHeaderView.swift; sourceTree = "<group>"; };
		71FE1C85247AC33D00851FEB /* ExposureSubmissionTestResultHeaderView.xib */ = {isa = PBXFileReference; fileEncoding = 4; lastKnownFileType = file.xib; path = ExposureSubmissionTestResultHeaderView.xib; sourceTree = "<group>"; };
		71FE1C88247AC56A00851FEB /* Array.swift */ = {isa = PBXFileReference; fileEncoding = 4; lastKnownFileType = sourcecode.swift; path = Array.swift; sourceTree = "<group>"; };
		71FE1C8A247AC79D00851FEB /* DynamicTableViewIconCell.swift */ = {isa = PBXFileReference; fileEncoding = 4; lastKnownFileType = sourcecode.swift; path = DynamicTableViewIconCell.swift; sourceTree = "<group>"; };
		71FE1C8B247AC79D00851FEB /* DynamicTableViewIconCell.xib */ = {isa = PBXFileReference; fileEncoding = 4; lastKnownFileType = file.xib; path = DynamicTableViewIconCell.xib; sourceTree = "<group>"; };
		85142500245DA0B3009D2791 /* UIViewController+Alert.swift */ = {isa = PBXFileReference; lastKnownFileType = sourcecode.swift; path = "UIViewController+Alert.swift"; sourceTree = "<group>"; };
		8539874E2467094E00D28B62 /* AppIcon.xcassets */ = {isa = PBXFileReference; lastKnownFileType = folder.assetcatalog; path = AppIcon.xcassets; sourceTree = "<group>"; };
		853D987924694A8700490DBA /* ENAButton.swift */ = {isa = PBXFileReference; lastKnownFileType = sourcecode.swift; path = ENAButton.swift; sourceTree = "<group>"; };
		853D98822469DC5000490DBA /* ExposureNotificationSetting.storyboard */ = {isa = PBXFileReference; lastKnownFileType = file.storyboard; path = ExposureNotificationSetting.storyboard; sourceTree = "<group>"; };
		853D98842469DC8100490DBA /* ExposureNotificationSettingViewController.swift */ = {isa = PBXFileReference; lastKnownFileType = sourcecode.swift; path = ExposureNotificationSettingViewController.swift; sourceTree = "<group>"; };
		85790F2E245C6B72003D47E1 /* ENA.entitlements */ = {isa = PBXFileReference; fileEncoding = 4; lastKnownFileType = text.plist.entitlements; path = ENA.entitlements; sourceTree = "<group>"; };
		858F6F6D245A103C009FFD33 /* ExposureNotification.framework */ = {isa = PBXFileReference; lastKnownFileType = wrapper.framework; name = ExposureNotification.framework; path = System/Library/Frameworks/ExposureNotification.framework; sourceTree = SDKROOT; };
		8595BF5E246032D90056EA27 /* ENASwitch.swift */ = {isa = PBXFileReference; lastKnownFileType = sourcecode.swift; path = ENASwitch.swift; sourceTree = "<group>"; };
		85D7593B2457048F008175F0 /* ENA.app */ = {isa = PBXFileReference; explicitFileType = wrapper.application; includeInIndex = 0; path = ENA.app; sourceTree = BUILT_PRODUCTS_DIR; };
		85D7593E2457048F008175F0 /* AppDelegate.swift */ = {isa = PBXFileReference; lastKnownFileType = sourcecode.swift; path = AppDelegate.swift; sourceTree = "<group>"; };
		85D759402457048F008175F0 /* SceneDelegate.swift */ = {isa = PBXFileReference; lastKnownFileType = sourcecode.swift; path = SceneDelegate.swift; sourceTree = "<group>"; };
		85D7594A24570491008175F0 /* Assets.xcassets */ = {isa = PBXFileReference; lastKnownFileType = folder.assetcatalog; path = Assets.xcassets; sourceTree = "<group>"; };
		85D7594D24570491008175F0 /* Base */ = {isa = PBXFileReference; lastKnownFileType = file.storyboard; name = Base; path = Base.lproj/LaunchScreen.storyboard; sourceTree = "<group>"; };
		85D7594F24570491008175F0 /* Info.plist */ = {isa = PBXFileReference; lastKnownFileType = text.plist.xml; path = Info.plist; sourceTree = "<group>"; };
		85D7595424570491008175F0 /* ENATests.xctest */ = {isa = PBXFileReference; explicitFileType = wrapper.cfbundle; includeInIndex = 0; path = ENATests.xctest; sourceTree = BUILT_PRODUCTS_DIR; };
		85D7595A24570491008175F0 /* Info.plist */ = {isa = PBXFileReference; lastKnownFileType = text.plist.xml; path = Info.plist; sourceTree = "<group>"; };
		85D7595F24570491008175F0 /* ENAUITests.xctest */ = {isa = PBXFileReference; explicitFileType = wrapper.cfbundle; includeInIndex = 0; path = ENAUITests.xctest; sourceTree = BUILT_PRODUCTS_DIR; };
		85D7596324570491008175F0 /* ENAUITests.swift */ = {isa = PBXFileReference; lastKnownFileType = sourcecode.swift; path = ENAUITests.swift; sourceTree = "<group>"; };
		85D7596524570491008175F0 /* Info.plist */ = {isa = PBXFileReference; lastKnownFileType = text.plist.xml; path = Info.plist; sourceTree = "<group>"; };
		B102BDC22460410600CD55A2 /* README.md */ = {isa = PBXFileReference; lastKnownFileType = net.daringfireball.markdown; path = README.md; sourceTree = "<group>"; };
		B10FD5F3246EAC1700E9D7F2 /* AppleFilesWriter.swift */ = {isa = PBXFileReference; lastKnownFileType = sourcecode.swift; path = AppleFilesWriter.swift; sourceTree = "<group>"; };
		B111EDEA2465B1E7001AEBB4 /* MockClient.swift */ = {isa = PBXFileReference; lastKnownFileType = sourcecode.swift; name = MockClient.swift; path = ENA/Source/Client/Mock/MockClient.swift; sourceTree = SOURCE_ROOT; };
		B111EE2B2465D9F7001AEBB4 /* String+Localization.swift */ = {isa = PBXFileReference; lastKnownFileType = sourcecode.swift; path = "String+Localization.swift"; sourceTree = "<group>"; };
		B1125459246F2C6500AB5036 /* ENTemporaryExposureKey+Convert.swift */ = {isa = PBXFileReference; lastKnownFileType = sourcecode.swift; path = "ENTemporaryExposureKey+Convert.swift"; sourceTree = "<group>"; };
		B12995E8246C344100854AD0 /* HTTPClient+Configuration.swift */ = {isa = PBXFileReference; lastKnownFileType = sourcecode.swift; path = "HTTPClient+Configuration.swift"; sourceTree = "<group>"; };
		B14D0CDA246E968C00D5BEBC /* String+Today.swift */ = {isa = PBXFileReference; lastKnownFileType = sourcecode.swift; path = "String+Today.swift"; sourceTree = "<group>"; };
		B14D0CDC246E972400D5BEBC /* ExposureDetectionTransactionDelegate.swift */ = {isa = PBXFileReference; lastKnownFileType = sourcecode.swift; path = ExposureDetectionTransactionDelegate.swift; sourceTree = "<group>"; };
		B14D0CDE246E976400D5BEBC /* ExposureDetectionTransaction+DidEndPrematurelyReason.swift */ = {isa = PBXFileReference; lastKnownFileType = sourcecode.swift; path = "ExposureDetectionTransaction+DidEndPrematurelyReason.swift"; sourceTree = "<group>"; };
		B153096924706F1000A4A1BD /* URLSession+Default.swift */ = {isa = PBXFileReference; lastKnownFileType = sourcecode.swift; path = "URLSession+Default.swift"; sourceTree = "<group>"; };
		B153096B24706F2400A4A1BD /* URLSessionConfiguration+Default.swift */ = {isa = PBXFileReference; lastKnownFileType = sourcecode.swift; path = "URLSessionConfiguration+Default.swift"; sourceTree = "<group>"; };
		B154F59A246DD5CF003E891E /* Client+Convenience.swift */ = {isa = PBXFileReference; lastKnownFileType = sourcecode.swift; path = "Client+Convenience.swift"; sourceTree = "<group>"; };
		B1569DDE245D70990079FCD7 /* DMViewController.swift */ = {isa = PBXFileReference; lastKnownFileType = sourcecode.swift; path = DMViewController.swift; sourceTree = "<group>"; };
		B1741B3D24619179006275D9 /* DMQRCodeViewController.swift */ = {isa = PBXFileReference; lastKnownFileType = sourcecode.swift; path = DMQRCodeViewController.swift; sourceTree = "<group>"; };
		B1741B402461A511006275D9 /* DMQRCodeScanViewController.swift */ = {isa = PBXFileReference; lastKnownFileType = sourcecode.swift; path = DMQRCodeScanViewController.swift; sourceTree = "<group>"; };
		B1741B422461C105006275D9 /* README.md */ = {isa = PBXFileReference; lastKnownFileType = net.daringfireball.markdown; path = README.md; sourceTree = "<group>"; };
		B1741B432461C257006275D9 /* DMDeveloperMenu.swift */ = {isa = PBXFileReference; lastKnownFileType = sourcecode.swift; path = DMDeveloperMenu.swift; sourceTree = "<group>"; };
		B1741B482462C207006275D9 /* Client.swift */ = {isa = PBXFileReference; fileEncoding = 4; lastKnownFileType = sourcecode.swift; path = Client.swift; sourceTree = "<group>"; };
		B1741B592462F4DE006275D9 /* TanEntryViewController.swift */ = {isa = PBXFileReference; fileEncoding = 4; lastKnownFileType = sourcecode.swift; path = TanEntryViewController.swift; sourceTree = "<group>"; };
		B17A44A12464906A00CB195E /* KeyTests.swift */ = {isa = PBXFileReference; lastKnownFileType = sourcecode.swift; path = KeyTests.swift; sourceTree = "<group>"; };
		B18C411C246DB30000B8D8CB /* URL+Helper.swift */ = {isa = PBXFileReference; lastKnownFileType = sourcecode.swift; path = "URL+Helper.swift"; sourceTree = "<group>"; };
		B18C411E246DB4B400B8D8CB /* Sap_Model.swift */ = {isa = PBXFileReference; lastKnownFileType = sourcecode.swift; path = Sap_Model.swift; sourceTree = "<group>"; };
		B18CADAD24782FA4006F53F0 /* UIViewController+UpdatableUI.swift */ = {isa = PBXFileReference; lastKnownFileType = sourcecode.swift; path = "UIViewController+UpdatableUI.swift"; sourceTree = "<group>"; };
		B1A76E9E24714AC700EA5208 /* HTTPClient+Configuration.swift */ = {isa = PBXFileReference; lastKnownFileType = sourcecode.swift; path = "HTTPClient+Configuration.swift"; sourceTree = "<group>"; };
		B1A9E70D246D73180024CC12 /* ExposureDetectionTransaction.swift */ = {isa = PBXFileReference; lastKnownFileType = sourcecode.swift; path = ExposureDetectionTransaction.swift; sourceTree = "<group>"; };
		B1A9E710246D782F0024CC12 /* VerifiedSapFileBucket.swift */ = {isa = PBXFileReference; lastKnownFileType = sourcecode.swift; path = VerifiedSapFileBucket.swift; sourceTree = "<group>"; };
		B1B9CF1E246ED2E8008F04F5 /* Sap_FilebucketTests.swift */ = {isa = PBXFileReference; lastKnownFileType = sourcecode.swift; path = Sap_FilebucketTests.swift; sourceTree = "<group>"; };
		B1B9CF20246ED2F2008F04F5 /* 2020-04-27-full-day-from-sap-api.proto */ = {isa = PBXFileReference; lastKnownFileType = sourcecode.protobuf; path = "2020-04-27-full-day-from-sap-api.proto"; sourceTree = "<group>"; };
		B1BC090E246B1A0C00302424 /* PersistedAndPublished.swift */ = {isa = PBXFileReference; lastKnownFileType = sourcecode.swift; path = PersistedAndPublished.swift; sourceTree = "<group>"; };
		B1CF8D0F246C1F4100DBE135 /* ClientModeTests.swift */ = {isa = PBXFileReference; lastKnownFileType = sourcecode.swift; path = ClientModeTests.swift; sourceTree = "<group>"; };
		B1D431C7246C69F300E728AD /* HTTPClient+ConfigurationTests.swift */ = {isa = PBXFileReference; lastKnownFileType = sourcecode.swift; path = "HTTPClient+ConfigurationTests.swift"; sourceTree = "<group>"; };
		B1D431CA246C84A400E728AD /* SignedPayloadStore.swift */ = {isa = PBXFileReference; lastKnownFileType = sourcecode.swift; path = SignedPayloadStore.swift; sourceTree = "<group>"; };
		B1D431CC246C84ED00E728AD /* SignedPayloadStoreTests.swift */ = {isa = PBXFileReference; lastKnownFileType = sourcecode.swift; path = SignedPayloadStoreTests.swift; sourceTree = "<group>"; };
		B1D7D68424766D2100E4DA5D /* risk_score_parameters.pb.swift */ = {isa = PBXFileReference; fileEncoding = 4; lastKnownFileType = sourcecode.swift; name = risk_score_parameters.pb.swift; path = ../../../gen/output/risk_score_parameters.pb.swift; sourceTree = "<group>"; };
		B1D7D68524766D2100E4DA5D /* file_bucket.pb.swift */ = {isa = PBXFileReference; fileEncoding = 4; lastKnownFileType = sourcecode.swift; name = file_bucket.pb.swift; path = ../../../gen/output/file_bucket.pb.swift; sourceTree = "<group>"; };
		B1D7D68624766D2100E4DA5D /* submission_payload.pb.swift */ = {isa = PBXFileReference; fileEncoding = 4; lastKnownFileType = sourcecode.swift; name = submission_payload.pb.swift; path = ../../../gen/output/submission_payload.pb.swift; sourceTree = "<group>"; };
		B1D7D68724766D2100E4DA5D /* apple_exposure_notification.pb.swift */ = {isa = PBXFileReference; fileEncoding = 4; lastKnownFileType = sourcecode.swift; name = apple_exposure_notification.pb.swift; path = ../../../gen/output/apple_exposure_notification.pb.swift; sourceTree = "<group>"; };
		B1D7D68824766D2100E4DA5D /* exposure_notification.pb.swift */ = {isa = PBXFileReference; fileEncoding = 4; lastKnownFileType = sourcecode.swift; name = exposure_notification.pb.swift; path = ../../../gen/output/exposure_notification.pb.swift; sourceTree = "<group>"; };
		B1D7D68924766D2100E4DA5D /* risk_level.pb.swift */ = {isa = PBXFileReference; fileEncoding = 4; lastKnownFileType = sourcecode.swift; name = risk_level.pb.swift; path = ../../../gen/output/risk_level.pb.swift; sourceTree = "<group>"; };
		B1D7D68A24766D2100E4DA5D /* apple_export.pb.swift */ = {isa = PBXFileReference; fileEncoding = 4; lastKnownFileType = sourcecode.swift; name = apple_export.pb.swift; path = ../../../gen/output/apple_export.pb.swift; sourceTree = "<group>"; };
		B1D7D68B24766D2100E4DA5D /* signed_payload.pb.swift */ = {isa = PBXFileReference; fileEncoding = 4; lastKnownFileType = sourcecode.swift; name = signed_payload.pb.swift; path = ../../../gen/output/signed_payload.pb.swift; sourceTree = "<group>"; };
		B1DDDABB247137B000A07175 /* HTTPClientConfigurationEndpointTests.swift */ = {isa = PBXFileReference; lastKnownFileType = sourcecode.swift; path = HTTPClientConfigurationEndpointTests.swift; sourceTree = "<group>"; };
		B1E8C99A2479D239006DC678 /* Info_AppStore.plist */ = {isa = PBXFileReference; fileEncoding = 4; lastKnownFileType = text.plist.xml; path = Info_AppStore.plist; sourceTree = "<group>"; };
		B1EAEC8A24711884003BE9A2 /* URLSession+Convenience.swift */ = {isa = PBXFileReference; lastKnownFileType = sourcecode.swift; path = "URLSession+Convenience.swift"; sourceTree = "<group>"; };
		B1EAEC8D247118CB003BE9A2 /* URLSession+ConvenienceTests.swift */ = {isa = PBXFileReference; lastKnownFileType = sourcecode.swift; path = "URLSession+ConvenienceTests.swift"; sourceTree = "<group>"; };
		B1EAEC90247128ED003BE9A2 /* ClientMode.swift */ = {isa = PBXFileReference; lastKnownFileType = sourcecode.swift; path = ClientMode.swift; sourceTree = "<group>"; };
		B1F82DF124718C7300E2E56A /* DMConfigurationViewController.swift */ = {isa = PBXFileReference; lastKnownFileType = sourcecode.swift; path = DMConfigurationViewController.swift; sourceTree = "<group>"; };
		CD678F6A246C43E200B6A0F8 /* MockExposureManager.swift */ = {isa = PBXFileReference; lastKnownFileType = sourcecode.swift; path = MockExposureManager.swift; sourceTree = "<group>"; };
		CD678F6C246C43EE00B6A0F8 /* MockTestClient.swift */ = {isa = PBXFileReference; lastKnownFileType = sourcecode.swift; path = MockTestClient.swift; sourceTree = "<group>"; };
		CD678F6E246C43FC00B6A0F8 /* MockURLSession.swift */ = {isa = PBXFileReference; lastKnownFileType = sourcecode.swift; path = MockURLSession.swift; sourceTree = "<group>"; };
		CD7F5C732466F6D400D3D03C /* ENATest.entitlements */ = {isa = PBXFileReference; lastKnownFileType = text.plist.entitlements; path = ENATest.entitlements; sourceTree = "<group>"; };
		CD99A399245B22B700BF12AF /* ExposureSubmissionViewController.swift */ = {isa = PBXFileReference; fileEncoding = 4; lastKnownFileType = sourcecode.swift; path = ExposureSubmissionViewController.swift; sourceTree = "<group>"; };
		CD99A39C245B22EE00BF12AF /* ExposureSubmission.storyboard */ = {isa = PBXFileReference; fileEncoding = 4; lastKnownFileType = file.storyboard; path = ExposureSubmission.storyboard; sourceTree = "<group>"; };
		CD99A3A6245B33D500BF12AF /* ConfirmationViewController.swift */ = {isa = PBXFileReference; lastKnownFileType = sourcecode.swift; path = ConfirmationViewController.swift; sourceTree = "<group>"; };
		CD99A3A8245C272400BF12AF /* ExposureSubmissionService.swift */ = {isa = PBXFileReference; lastKnownFileType = sourcecode.swift; path = ExposureSubmissionService.swift; sourceTree = "<group>"; };
		CD99A3C6246155C300BF12AF /* Logger.swift */ = {isa = PBXFileReference; fileEncoding = 4; lastKnownFileType = sourcecode.swift; path = Logger.swift; sourceTree = "<group>"; };
		CD99A3C92461A47C00BF12AF /* AppStrings.swift */ = {isa = PBXFileReference; lastKnownFileType = sourcecode.swift; path = AppStrings.swift; sourceTree = "<group>"; };
		CDF27BD2246ADBA70044D32B /* ExposureSubmissionServiceTests.swift */ = {isa = PBXFileReference; lastKnownFileType = sourcecode.swift; path = ExposureSubmissionServiceTests.swift; sourceTree = "<group>"; };
		CDF27BD4246ADBF30044D32B /* HTTPClientTests.swift */ = {isa = PBXFileReference; lastKnownFileType = sourcecode.swift; path = HTTPClientTests.swift; sourceTree = "<group>"; };
		EE20EA062469883900770683 /* RiskLegend.storyboard */ = {isa = PBXFileReference; lastKnownFileType = file.storyboard; path = RiskLegend.storyboard; sourceTree = "<group>"; };
		EE20EA0924699A5800770683 /* RiskLegendTableViewController.swift */ = {isa = PBXFileReference; lastKnownFileType = sourcecode.swift; path = RiskLegendTableViewController.swift; sourceTree = "<group>"; };
		EE20EA0B24699AA100770683 /* RiskLegendTableViewCell.swift */ = {isa = PBXFileReference; lastKnownFileType = sourcecode.swift; path = RiskLegendTableViewCell.swift; sourceTree = "<group>"; };
		EE20EA0D246ABED600770683 /* RiskLegendFactory.swift */ = {isa = PBXFileReference; lastKnownFileType = sourcecode.swift; path = RiskLegendFactory.swift; sourceTree = "<group>"; };
		EE278B2A245F0B32008B06F9 /* ColorStyle.swift */ = {isa = PBXFileReference; fileEncoding = 4; lastKnownFileType = sourcecode.swift; path = ColorStyle.swift; sourceTree = "<group>"; };
		EE278B2C245F2BBB008B06F9 /* InviteFriends.storyboard */ = {isa = PBXFileReference; lastKnownFileType = file.storyboard; path = InviteFriends.storyboard; sourceTree = "<group>"; };
		EE278B2F245F2C8A008B06F9 /* FriendsInviteController.swift */ = {isa = PBXFileReference; lastKnownFileType = sourcecode.swift; path = FriendsInviteController.swift; sourceTree = "<group>"; };
		EE46E5D72466AEA50057627F /* UIView.swift */ = {isa = PBXFileReference; fileEncoding = 4; lastKnownFileType = sourcecode.swift; path = UIView.swift; sourceTree = "<group>"; };
		EE70C23B245B09E900AC9B2F /* de */ = {isa = PBXFileReference; lastKnownFileType = text.plist.strings; name = de; path = de.lproj/Localizable.strings; sourceTree = "<group>"; };
		EE70C23C245B09E900AC9B2F /* en */ = {isa = PBXFileReference; lastKnownFileType = text.plist.strings; name = en; path = en.lproj/Localizable.strings; sourceTree = "<group>"; };
		EE8599922462EFFD002E7AE2 /* AppInformation.storyboard */ = {isa = PBXFileReference; fileEncoding = 4; lastKnownFileType = file.storyboard; path = AppInformation.storyboard; sourceTree = "<group>"; };
		EE92A33F245D96DA006B97B0 /* de */ = {isa = PBXFileReference; lastKnownFileType = text.plist.stringsdict; name = de; path = de.lproj/Localizable.stringsdict; sourceTree = "<group>"; };
		EEF10679246EBF8B009DFB4E /* ResetViewController.swift */ = {isa = PBXFileReference; fileEncoding = 4; lastKnownFileType = sourcecode.swift; path = ResetViewController.swift; sourceTree = "<group>"; };
/* End PBXFileReference section */

/* Begin PBXFrameworksBuildPhase section */
		85D759382457048F008175F0 /* Frameworks */ = {
			isa = PBXFrameworksBuildPhase;
			buildActionMask = 2147483647;
			files = (
				858F6F6E245A103C009FFD33 /* ExposureNotification.framework in Frameworks */,
				01A15803247000D6008BA581 /* FMDB in Frameworks */,
				B10FB030246036F3004CA11E /* SwiftProtobuf in Frameworks */,
				B1E8C9A5247AB869006DC678 /* ZIPFoundation in Frameworks */,
			);
			runOnlyForDeploymentPostprocessing = 0;
		};
		85D7595124570491008175F0 /* Frameworks */ = {
			isa = PBXFrameworksBuildPhase;
			buildActionMask = 2147483647;
			files = (
			);
			runOnlyForDeploymentPostprocessing = 0;
		};
		85D7595C24570491008175F0 /* Frameworks */ = {
			isa = PBXFrameworksBuildPhase;
			buildActionMask = 2147483647;
			files = (
			);
			runOnlyForDeploymentPostprocessing = 0;
		};
/* End PBXFrameworksBuildPhase section */

/* Begin PBXGroup section */
		01FB88BE24751F2800A6EB83 /* Workers */ = {
			isa = PBXGroup;
			children = (
				01FB88BF24751F4900A6EB83 /* PayloadStoreTests.swift */,
			);
			path = Workers;
			sourceTree = "<group>";
		};
		13091950247972CF0066E329 /* PrivacyProtectionViewController */ = {
			isa = PBXGroup;
			children = (
				1309194E247972C40066E329 /* PrivacyProtectionViewController.swift */,
			);
			path = PrivacyProtectionViewController;
			sourceTree = "<group>";
		};
		130CB19A246D92F800ADE602 /* Onboarding */ = {
			isa = PBXGroup;
			children = (
				130CB19B246D92F800ADE602 /* ENAUITestsOnboarding.swift */,
			);
			path = Onboarding;
			sourceTree = "<group>";
		};
		134F0DB8247578FF00D88934 /* Home */ = {
			isa = PBXGroup;
			children = (
				134F0DB9247578FF00D88934 /* ENAUITestsHome.swift */,
			);
			path = Home;
			sourceTree = "<group>";
		};
		5107E3D72459B2D60042FC9B /* Frameworks */ = {
			isa = PBXGroup;
			children = (
				858F6F6D245A103C009FFD33 /* ExposureNotification.framework */,
			);
			name = Frameworks;
			sourceTree = "<group>";
		};
		514E81312461946E00636861 /* ExposureDetection */ = {
			isa = PBXGroup;
			children = (
				71FD8861246EB27F00E804D0 /* ExposureDetectionViewController.swift */,
				714CD8662472885900F56450 /* ExposureDetectionViewController+DynamicTableViewModel.swift */,
			);
			path = ExposureDetection;
			sourceTree = "<group>";
		};
		514E81322461B97700636861 /* Exposure */ = {
			isa = PBXGroup;
			children = (
				514E81332461B97700636861 /* ExposureManager.swift */,
				518A69FA24687D5800444E66 /* RiskLevel.swift */,
			);
			path = Exposure;
			sourceTree = "<group>";
		};
		514EE991246D4A1600DE4884 /* Risk Items */ = {
			isa = PBXGroup;
			children = (
				51B5B415246DF13D00DC5D3E /* RiskImageItemView.swift */,
				51B5B413246DF07300DC5D3E /* RiskImageItemView.xib */,
				51FE277E247535E300BB8144 /* RiskLoadingItemView.swift */,
				51FE277C247535C400BB8144 /* RiskLoadingItemView.xib */,
				514C0A0724772F5E00F235F6 /* RiskItemView.swift */,
			);
			path = "Risk Items";
			sourceTree = "<group>";
		};
		514EE996246D4BDD00DE4884 /* UICollectionView */ = {
			isa = PBXGroup;
			children = (
				51CE1B49246016B0002CF42A /* UICollectionViewCell+Identifier.swift */,
				51CE1B4B246016D1002CF42A /* UICollectionReusableView+Identifier.swift */,
				51CE1BB42460AC82002CF42A /* UICollectionView+Dequeue.swift */,
			);
			path = UICollectionView;
			sourceTree = "<group>";
		};
		514EE997246D4BEB00DE4884 /* UITableView */ = {
			isa = PBXGroup;
			children = (
				710ABB24247514BD00948792 /* UIViewController+Segue.swift */,
				710ABB1E2475115500948792 /* UITableViewController+Enum.swift */,
				514EE998246D4C2E00DE4884 /* UITableViewCell+Identifier.swift */,
				514EE99A246D4C4C00DE4884 /* UITableView+Dequeue.swift */,
			);
			path = UITableView;
			sourceTree = "<group>";
		};
		518A6A1C246A9F6600444E66 /* HomeRiskCellConfigurator */ = {
			isa = PBXGroup;
			children = (
				51CE1BBE2460B222002CF42A /* HomeRiskCellConfigurator.swift */,
				518A6A1D246A9FCD00444E66 /* HomeRiskCellPropertyHolder.swift */,
				514C0A0524772F3400F235F6 /* HomeRiskViewConfigurator.swift */,
				514EE99F246D4DF800DE4884 /* HomeRiskItemViewConfigurator.swift */,
				51FE277A2475340300BB8144 /* HomeRiskLoadingItemViewConfigurator.swift */,
			);
			path = HomeRiskCellConfigurator;
			sourceTree = "<group>";
		};
		51B5B419246E058100DC5D3E /* Risk */ = {
			isa = PBXGroup;
			children = (
				51CE1B7A246078B6002CF42A /* RiskCollectionViewCell.swift */,
				51CE1B79246078B6002CF42A /* RiskCollectionViewCell.xib */,
				514EE991246D4A1600DE4884 /* Risk Items */,
			);
			path = Risk;
			sourceTree = "<group>";
		};
		51B5B41A246E059700DC5D3E /* Common */ = {
			isa = PBXGroup;
			children = (
				51B5B417246E022600DC5D3E /* InsetLabel.swift */,
				713EA26024798AD100AB7EE8 /* InsetTableViewCell.swift */,
			);
			path = Common;
			sourceTree = "<group>";
		};
		51CE1B74246078B6002CF42A /* Home Screen */ = {
			isa = PBXGroup;
			children = (
				51CE1B75246078B6002CF42A /* Cells */,
				51CE1B80246078B6002CF42A /* Footers */,
				51CE1B83246078B6002CF42A /* Decorations */,
			);
			path = "Home Screen";
			sourceTree = "<group>";
		};
		51CE1B75246078B6002CF42A /* Cells */ = {
			isa = PBXGroup;
			children = (
				51B5B41B246EC8B800DC5D3E /* HomeCardCollectionViewCell.swift */,
				51CE1B78246078B6002CF42A /* ActivateCollectionViewCell.swift */,
				51CE1B76246078B6002CF42A /* ActivateCollectionViewCell.xib */,
				51B5B419246E058100DC5D3E /* Risk */,
				51CE1B77246078B6002CF42A /* SubmitCollectionViewCell.swift */,
				51CE1B7E246078B6002CF42A /* SubmitCollectionViewCell.xib */,
				51CE1B7C246078B6002CF42A /* InfoCollectionViewCell.swift */,
				51CE1B7B246078B6002CF42A /* InfoCollectionViewCell.xib */,
			);
			path = Cells;
			sourceTree = "<group>";
		};
		51CE1B80246078B6002CF42A /* Footers */ = {
			isa = PBXGroup;
			children = (
				51CE1B81246078B6002CF42A /* HomeFooterSupplementaryView.xib */,
				51CE1B82246078B6002CF42A /* HomeFooterSupplementaryView.swift */,
			);
			path = Footers;
			sourceTree = "<group>";
		};
		51CE1B83246078B6002CF42A /* Decorations */ = {
			isa = PBXGroup;
			children = (
				51CE1B84246078B6002CF42A /* SectionSystemBackgroundDecorationView.swift */,
			);
			path = Decorations;
			sourceTree = "<group>";
		};
		51CE1BB82460AE69002CF42A /* Home */ = {
			isa = PBXGroup;
			children = (
				51CE1BB92460AFD8002CF42A /* HomeActivateCellConfigurator.swift */,
				518A6A1C246A9F6600444E66 /* HomeRiskCellConfigurator */,
				51CE1BC02460B256002CF42A /* HomeSubmitCellConfigurator.swift */,
				51CE1BC22460B28D002CF42A /* HomeInfoCellConfigurator.swift */,
				13BAE9B02472FB1E00CEE58A /* CellConfiguratorIndexPosition.swift */,
			);
			path = Home;
			sourceTree = "<group>";
		};
		51CE1BBB2460B1BA002CF42A /* Protocols */ = {
			isa = PBXGroup;
			children = (
				51CE1BBC2460B1CB002CF42A /* CollectionViewCellConfigurator.swift */,
				514EE99C246D4CFB00DE4884 /* TableViewCellConfigurator.swift */,
			);
			path = Protocols;
			sourceTree = "<group>";
		};
		51D420AF2458308400AD70CA /* Onboarding */ = {
			isa = PBXGroup;
			children = (
				51C737BC245B349700286105 /* OnboardingInfoViewController.swift */,
			);
			path = Onboarding;
			sourceTree = "<group>";
		};
		51D420B224583AA400AD70CA /* Workers */ = {
			isa = PBXGroup;
			children = (
				CD99A3C6246155C300BF12AF /* Logger.swift */,
				013DC101245DAC4E00EE58B0 /* Store.swift */,
				B1BC090E246B1A0C00302424 /* PersistedAndPublished.swift */,
				01A158042470042A008BA581 /* PayloadStore.swift */,
			);
			path = Workers;
			sourceTree = "<group>";
		};
		51D420B524583B5100AD70CA /* Extensions */ = {
			isa = PBXGroup;
			children = (
				514EE996246D4BDD00DE4884 /* UICollectionView */,
				514EE997246D4BEB00DE4884 /* UITableView */,
				51D420B624583B7200AD70CA /* NSObject+Identifier.swift */,
				51D420B824583B8300AD70CA /* UIViewController+AppStoryboard.swift */,
				51D420D324586DCA00AD70CA /* NotificationName.swift */,
				85142500245DA0B3009D2791 /* UIViewController+Alert.swift */,
				51895EDB245E16CD0085DA38 /* UIColor.swift */,
				EE46E5D72466AEA50057627F /* UIView.swift */,
				B111EE2B2465D9F7001AEBB4 /* String+Localization.swift */,
				71CC3EA2246D6C4000217F2C /* UIFont+DynamicType.swift */,
				B14D0CDA246E968C00D5BEBC /* String+Today.swift */,
				B153096924706F1000A4A1BD /* URLSession+Default.swift */,
				B153096B24706F2400A4A1BD /* URLSessionConfiguration+Default.swift */,
				B18CADAD24782FA4006F53F0 /* UIViewController+UpdatableUI.swift */,
				71FE1C88247AC56A00851FEB /* Array.swift */,
			);
			path = Extensions;
			sourceTree = "<group>";
		};
		51D420C124583D3100AD70CA /* Home */ = {
			isa = PBXGroup;
			children = (
				51CE1B2E245F5CFC002CF42A /* HomeViewController.swift */,
				5111E7622460BB1500ED6498 /* HomeInteractor.swift */,
				51CE1B5424604DD2002CF42A /* HomeLayout.swift */,
			);
			path = Home;
			sourceTree = "<group>";
		};
		51D420C224583D7B00AD70CA /* Settings */ = {
			isa = PBXGroup;
			children = (
				51D420C324583E3300AD70CA /* SettingsViewController.swift */,
				EEF10679246EBF8B009DFB4E /* ResetViewController.swift */,
			);
			path = Settings;
			sourceTree = "<group>";
		};
		51D420D524598AC200AD70CA /* Source */ = {
			isa = PBXGroup;
			children = (
				B111EDEC2465B1F4001AEBB4 /* Client */,
				CD99A3C82461A44B00BF12AF /* View Helpers */,
				51CE1BBB2460B1BA002CF42A /* Protocols */,
				8595BF5D246032C40056EA27 /* Views */,
				B1569DD5245D6C790079FCD7 /* Developer Menu */,
				51EE9A6A245C0F7900F2544F /* Models */,
				85D759802459A82D008175F0 /* Services */,
				85D759712457059A008175F0 /* Scenes */,
				51D420B224583AA400AD70CA /* Workers */,
				51D420B524583B5100AD70CA /* Extensions */,
				85D7593E2457048F008175F0 /* AppDelegate.swift */,
				85D759402457048F008175F0 /* SceneDelegate.swift */,
			);
			path = Source;
			sourceTree = "<group>";
		};
		51EE9A6A245C0F7900F2544F /* Models */ = {
			isa = PBXGroup;
			children = (
				B1125458246F2C2100AB5036 /* Converting Keys */,
				71CC3E99246D5D5800217F2C /* AppInformation */,
				514E81322461B97700636861 /* Exposure */,
				714CD8632472881400F56450 /* ExposureDetection */,
				51CE1BB82460AE69002CF42A /* Home */,
				51EE9A6C245C0FB500F2544F /* Onboarding */,
			);
			path = Models;
			sourceTree = "<group>";
		};
		51EE9A6C245C0FB500F2544F /* Onboarding */ = {
			isa = PBXGroup;
			children = (
				51C737BE245B3B5D00286105 /* OnboardingInfo.swift */,
			);
			path = Onboarding;
			sourceTree = "<group>";
		};
		714CD8632472881400F56450 /* ExposureDetection */ = {
			isa = PBXGroup;
			children = (
				71FE1C6A247AA3F100851FEB /* ExposureDetectionViewControllerState.swift */,
				71FE1C6C247AA43400851FEB /* ExposureDetectionViewControllerSummary.swift */,
			);
			path = ExposureDetection;
			sourceTree = "<group>";
		};
		71CC3E99246D5D5800217F2C /* AppInformation */ = {
			isa = PBXGroup;
			children = (
				71CC3E9A246D5D6C00217F2C /* AppInformationDetailModel.swift */,
				71CC3E9C246D5D8000217F2C /* AppInformationDetailModelData.swift */,
				71FD885D246D7E1500E804D0 /* AppInformationHelpModel.swift */,
				71FD885F246D7E3100E804D0 /* AppInformationHelpModelData.swift */,
			);
			path = AppInformation;
			sourceTree = "<group>";
		};
		71F76D0E24767AF100515A01 /* DynamicTableViewController */ = {
			isa = PBXGroup;
			children = (
				71F76D0F24767B2500515A01 /* Views */,
				710ABB26247533FA00948792 /* DynamicTableViewController.swift */,
				710ABB282475353900948792 /* DynamicTableViewModel.swift */,
			);
			path = DynamicTableViewController;
			sourceTree = "<group>";
		};
		71F76D0F24767B2500515A01 /* Views */ = {
			isa = PBXGroup;
			children = (
				71FE1C68247A8FE100851FEB /* DynamicTableViewHeaderFooterView.swift */,
				71FE1C70247AA7B700851FEB /* DynamicTableViewHeaderImageView.swift */,
				714194E9247A65C60072A090 /* DynamicTableViewHeaderSeparatorView.swift */,
				710ABB22247513E300948792 /* DynamicTypeTableViewCell.swift */,
				71FE1C8A247AC79D00851FEB /* DynamicTableViewIconCell.swift */,
				71FE1C8B247AC79D00851FEB /* DynamicTableViewIconCell.xib */,
			);
			path = Views;
			sourceTree = "<group>";
		};
		71FE1C72247AC28300851FEB /* deprecated */ = {
			isa = PBXGroup;
			children = (
				CD99A399245B22B700BF12AF /* ExposureSubmissionViewController.swift */,
				B1741B592462F4DE006275D9 /* TanEntryViewController.swift */,
				CD99A3A6245B33D500BF12AF /* ConfirmationViewController.swift */,
			);
			path = deprecated;
			sourceTree = "<group>";
		};
		71FE1C83247AC33D00851FEB /* ExposureSubmission */ = {
			isa = PBXGroup;
			children = (
				71FE1C84247AC33D00851FEB /* ExposureSubmissionTestResultHeaderView.swift */,
				71FE1C85247AC33D00851FEB /* ExposureSubmissionTestResultHeaderView.xib */,
			);
			path = ExposureSubmission;
			sourceTree = "<group>";
		};
		853D987824694A1E00490DBA /* BaseElements */ = {
			isa = PBXGroup;
			children = (
				853D987924694A8700490DBA /* ENAButton.swift */,
				8595BF5E246032D90056EA27 /* ENASwitch.swift */,
				71FE1C81247AC30300851FEB /* ENATanInput.swift */,
			);
			path = BaseElements;
			sourceTree = "<group>";
		};
		858F6F71245AEC05009FFD33 /* ENSetting */ = {
			isa = PBXGroup;
			children = (
				853D98842469DC8100490DBA /* ExposureNotificationSettingViewController.swift */,
			);
			path = ENSetting;
			sourceTree = "<group>";
		};
		8595BF5D246032C40056EA27 /* Views */ = {
			isa = PBXGroup;
			children = (
				51B5B41A246E059700DC5D3E /* Common */,
				853D987824694A1E00490DBA /* BaseElements */,
				EEF790092466ED410065EBD5 /* ExposureDetection */,
				71FE1C83247AC33D00851FEB /* ExposureSubmission */,
				51CE1B74246078B6002CF42A /* Home Screen */,
				71CC3EA0246D6BBF00217F2C /* DynamicTypeLabel.swift */,
				713EA25A247818B000AB7EE8 /* DynamicTypeButton.swift */,
			);
			path = Views;
			sourceTree = "<group>";
		};
		85D759322457048F008175F0 = {
			isa = PBXGroup;
			children = (
				71AFBD922464251000F91006 /* .swiftlint.yml */,
				85D7593D2457048F008175F0 /* ENA */,
				85D7595724570491008175F0 /* ENATests */,
				85D7596224570491008175F0 /* ENAUITests */,
				85D7593C2457048F008175F0 /* Products */,
				5107E3D72459B2D60042FC9B /* Frameworks */,
				B1741B572462EB26006275D9 /* Recovered References */,
			);
			sourceTree = "<group>";
		};
		85D7593C2457048F008175F0 /* Products */ = {
			isa = PBXGroup;
			children = (
				85D7593B2457048F008175F0 /* ENA.app */,
				85D7595424570491008175F0 /* ENATests.xctest */,
				85D7595F24570491008175F0 /* ENAUITests.xctest */,
			);
			name = Products;
			sourceTree = "<group>";
		};
		85D7593D2457048F008175F0 /* ENA */ = {
			isa = PBXGroup;
			children = (
				B102BDC12460405F00CD55A2 /* Backend */,
				51D420D524598AC200AD70CA /* Source */,
				85D7597424570615008175F0 /* Resources */,
			);
			path = ENA;
			sourceTree = "<group>";
		};
		85D7595724570491008175F0 /* ENATests */ = {
			isa = PBXGroup;
			children = (
				B1B9CF1D246ED2D5008F04F5 /* Sanity Checks */,
				B18C411A246DB2F000B8D8CB /* Helper */,
				CD678F69246C43BF00B6A0F8 /* Mocks */,
				CDF27BD1246AD5220044D32B /* Services */,
				CDF27BD0246AD51A0044D32B /* Client */,
				85D7595A24570491008175F0 /* Info.plist */,
				01FB88BE24751F2800A6EB83 /* Workers */,
			);
			path = ENATests;
			sourceTree = "<group>";
		};
		85D7596224570491008175F0 /* ENAUITests */ = {
			isa = PBXGroup;
			children = (
				134F0DBA247578FF00D88934 /* ENAUITests-Extensions.swift */,
				134F0DB8247578FF00D88934 /* Home */,
				130CB19A246D92F800ADE602 /* Onboarding */,
				85D7596324570491008175F0 /* ENAUITests.swift */,
				134F0F2B2475793400D88934 /* SnapshotHelper.swift */,
				85D7596524570491008175F0 /* Info.plist */,
			);
			path = ENAUITests;
			sourceTree = "<group>";
		};
		85D759712457059A008175F0 /* Scenes */ = {
			isa = PBXGroup;
			children = (
				71F76D0E24767AF100515A01 /* DynamicTableViewController */,
				EE20EA0824699A3A00770683 /* Help */,
				EE85998B2462EFD4002E7AE2 /* AppInformation */,
				51D420AF2458308400AD70CA /* Onboarding */,
				51D420C124583D3100AD70CA /* Home */,
				514E81312461946E00636861 /* ExposureDetection */,
				EE278B2E245F2C58008B06F9 /* FriendsInvite */,
				CD99A398245B229F00BF12AF /* ExposureSubmission */,
				858F6F71245AEC05009FFD33 /* ENSetting */,
				51D420C224583D7B00AD70CA /* Settings */,
				13091950247972CF0066E329 /* PrivacyProtectionViewController */,
			);
			path = Scenes;
			sourceTree = "<group>";
		};
		85D7597424570615008175F0 /* Resources */ = {
			isa = PBXGroup;
			children = (
				CD7F5C732466F6D400D3D03C /* ENATest.entitlements */,
				85790F2E245C6B72003D47E1 /* ENA.entitlements */,
				EE70C239245B09E900AC9B2F /* Localization */,
				85D7594F24570491008175F0 /* Info.plist */,
				B1E8C99A2479D239006DC678 /* Info_AppStore.plist */,
				85D75976245706BD008175F0 /* Assets */,
				85D75975245706B0008175F0 /* Storyboards */,
			);
			path = Resources;
			sourceTree = "<group>";
		};
		85D75975245706B0008175F0 /* Storyboards */ = {
			isa = PBXGroup;
			children = (
				EE8599922462EFFD002E7AE2 /* AppInformation.storyboard */,
				CD99A39C245B22EE00BF12AF /* ExposureSubmission.storyboard */,
				85D7594C24570491008175F0 /* LaunchScreen.storyboard */,
				51D420B02458397300AD70CA /* Onboarding.storyboard */,
				51D420CD245869C800AD70CA /* Home.storyboard */,
				514E812F24618E3D00636861 /* ExposureDetection.storyboard */,
				51D420CF24586AB300AD70CA /* Settings.storyboard */,
				EE278B2C245F2BBB008B06F9 /* InviteFriends.storyboard */,
				853D98822469DC5000490DBA /* ExposureNotificationSetting.storyboard */,
				EE20EA062469883900770683 /* RiskLegend.storyboard */,
			);
			path = Storyboards;
			sourceTree = "<group>";
		};
		85D75976245706BD008175F0 /* Assets */ = {
			isa = PBXGroup;
			children = (
				8539874E2467094E00D28B62 /* AppIcon.xcassets */,
				85D7594A24570491008175F0 /* Assets.xcassets */,
				71CC3E7C246D308000217F2C /* app-information-assets.xcassets */,
				7132F2812477F9C700628648 /* exposure-detection.xcassets */,
			);
			path = Assets;
			sourceTree = "<group>";
		};
		85D759802459A82D008175F0 /* Services */ = {
			isa = PBXGroup;
			children = (
				B14D0CD8246E939600D5BEBC /* Exposure Transaction */,
				B1D431C9246C848E00E728AD /* Signed Payload Store */,
				CD99A3A8245C272400BF12AF /* ExposureSubmissionService.swift */,
			);
			path = Services;
			sourceTree = "<group>";
		};
		B102BDC12460405F00CD55A2 /* Backend */ = {
			isa = PBXGroup;
			children = (
				B1D7D68A24766D2100E4DA5D /* apple_export.pb.swift */,
				B1D7D68724766D2100E4DA5D /* apple_exposure_notification.pb.swift */,
				B1D7D68824766D2100E4DA5D /* exposure_notification.pb.swift */,
				B1D7D68524766D2100E4DA5D /* file_bucket.pb.swift */,
				B1D7D68924766D2100E4DA5D /* risk_level.pb.swift */,
				B1D7D68424766D2100E4DA5D /* risk_score_parameters.pb.swift */,
				B1D7D68B24766D2100E4DA5D /* signed_payload.pb.swift */,
				B1D7D68624766D2100E4DA5D /* submission_payload.pb.swift */,
				B102BDC22460410600CD55A2 /* README.md */,
			);
			path = Backend;
			sourceTree = "<group>";
		};
		B111EDEC2465B1F4001AEBB4 /* Client */ = {
			isa = PBXGroup;
			children = (
				B1741B482462C207006275D9 /* Client.swift */,
				B154F59A246DD5CF003E891E /* Client+Convenience.swift */,
				B1DDDABA2471379900A07175 /* __tests__ */,
				B1125455246F293A00AB5036 /* HTTP Client */,
				B1EAEC892471186B003BE9A2 /* Mock */,
				B1DDDABD24713B6000A07175 /* Model */,
			);
			path = Client;
			sourceTree = "<group>";
		};
		B1125455246F293A00AB5036 /* HTTP Client */ = {
			isa = PBXGroup;
			children = (
				B1EAEC8C24711889003BE9A2 /* __tests__ */,
				011E13AD24680A4000973467 /* HTTPClient.swift */,
				B12995E8246C344100854AD0 /* HTTPClient+Configuration.swift */,
				B1EAEC8A24711884003BE9A2 /* URLSession+Convenience.swift */,
				B1A9E710246D782F0024CC12 /* VerifiedSapFileBucket.swift */,
			);
			path = "HTTP Client";
			sourceTree = "<group>";
		};
		B1125458246F2C2100AB5036 /* Converting Keys */ = {
			isa = PBXGroup;
			children = (
				B1125459246F2C6500AB5036 /* ENTemporaryExposureKey+Convert.swift */,
			);
			path = "Converting Keys";
			sourceTree = "<group>";
		};
		B14D0CD8246E939600D5BEBC /* Exposure Transaction */ = {
			isa = PBXGroup;
			children = (
				B1A9E70D246D73180024CC12 /* ExposureDetectionTransaction.swift */,
				B10FD5F3246EAC1700E9D7F2 /* AppleFilesWriter.swift */,
				B14D0CDE246E976400D5BEBC /* ExposureDetectionTransaction+DidEndPrematurelyReason.swift */,
				B14D0CDC246E972400D5BEBC /* ExposureDetectionTransactionDelegate.swift */,
			);
			path = "Exposure Transaction";
			sourceTree = "<group>";
		};
		B1569DD5245D6C790079FCD7 /* Developer Menu */ = {
			isa = PBXGroup;
			children = (
				B1741B432461C257006275D9 /* DMDeveloperMenu.swift */,
				B1741B402461A511006275D9 /* DMQRCodeScanViewController.swift */,
				B1741B3D24619179006275D9 /* DMQRCodeViewController.swift */,
				B1569DDE245D70990079FCD7 /* DMViewController.swift */,
				B1F82DF124718C7300E2E56A /* DMConfigurationViewController.swift */,
				B1741B422461C105006275D9 /* README.md */,
			);
			path = "Developer Menu";
			sourceTree = "<group>";
		};
		B1741B572462EB26006275D9 /* Recovered References */ = {
			isa = PBXGroup;
			children = (
				71888C3B246AAF11007AD508 /* DiagnosisKeyAPI.swift */,
				71888C3D246AC0C3007AD508 /* DiagnosisKeyManager.swift */,
				01581129245B0B28001B38B2 /* ExposureDetectionViewController.swift */,
			);
			name = "Recovered References";
			sourceTree = "<group>";
		};
		B18C411A246DB2F000B8D8CB /* Helper */ = {
			isa = PBXGroup;
			children = (
				B18C411C246DB30000B8D8CB /* URL+Helper.swift */,
				B18C411E246DB4B400B8D8CB /* Sap_Model.swift */,
				B1A76E9E24714AC700EA5208 /* HTTPClient+Configuration.swift */,
			);
			path = Helper;
			sourceTree = "<group>";
		};
		B1A76EA124714F2900EA5208 /* __tests__ */ = {
			isa = PBXGroup;
			children = (
				B1CF8D0F246C1F4100DBE135 /* ClientModeTests.swift */,
			);
			path = __tests__;
			sourceTree = "<group>";
		};
		B1B9CF1D246ED2D5008F04F5 /* Sanity Checks */ = {
			isa = PBXGroup;
			children = (
				B1B9CF20246ED2F2008F04F5 /* 2020-04-27-full-day-from-sap-api.proto */,
				B17A44A12464906A00CB195E /* KeyTests.swift */,
				B1B9CF1E246ED2E8008F04F5 /* Sap_FilebucketTests.swift */,
			);
			path = "Sanity Checks";
			sourceTree = "<group>";
		};
		B1D431C9246C848E00E728AD /* Signed Payload Store */ = {
			isa = PBXGroup;
			children = (
				B1D431CA246C84A400E728AD /* SignedPayloadStore.swift */,
				B1D431CC246C84ED00E728AD /* SignedPayloadStoreTests.swift */,
			);
			path = "Signed Payload Store";
			sourceTree = "<group>";
		};
		B1DDDABA2471379900A07175 /* __tests__ */ = {
			isa = PBXGroup;
			children = (
				B1DDDABB247137B000A07175 /* HTTPClientConfigurationEndpointTests.swift */,
			);
			path = __tests__;
			sourceTree = "<group>";
		};
		B1DDDABD24713B6000A07175 /* Model */ = {
			isa = PBXGroup;
			children = (
				B1A76EA124714F2900EA5208 /* __tests__ */,
				B1EAEC90247128ED003BE9A2 /* ClientMode.swift */,
			);
			path = Model;
			sourceTree = "<group>";
		};
		B1EAEC892471186B003BE9A2 /* Mock */ = {
			isa = PBXGroup;
			children = (
				B111EDEA2465B1E7001AEBB4 /* MockClient.swift */,
			);
			path = Mock;
			sourceTree = "<group>";
		};
		B1EAEC8C24711889003BE9A2 /* __tests__ */ = {
			isa = PBXGroup;
			children = (
				B1EAEC8D247118CB003BE9A2 /* URLSession+ConvenienceTests.swift */,
				B1D431C7246C69F300E728AD /* HTTPClient+ConfigurationTests.swift */,
			);
			path = __tests__;
			sourceTree = "<group>";
		};
		CD678F69246C43BF00B6A0F8 /* Mocks */ = {
			isa = PBXGroup;
			children = (
				CD678F6A246C43E200B6A0F8 /* MockExposureManager.swift */,
				CD678F6C246C43EE00B6A0F8 /* MockTestClient.swift */,
				CD678F6E246C43FC00B6A0F8 /* MockURLSession.swift */,
			);
			path = Mocks;
			sourceTree = "<group>";
		};
		CD99A398245B229F00BF12AF /* ExposureSubmission */ = {
			isa = PBXGroup;
			children = (
				71FE1C72247AC28300851FEB /* deprecated */,
				71FE1C79247AC2B500851FEB /* ExpsureSubmissionNavigationController.swift */,
				71FE1C75247AC2B500851FEB /* ExposureSubmissionOverviewViewController.swift */,
				71FE1C76247AC2B500851FEB /* ExposureSubmissionTanInputViewController.swift */,
				71FE1C78247AC2B500851FEB /* ExposureSubmissionTestResultViewController.swift */,
				71FE1C73247AC2B500851FEB /* ExposureSubmissionSuccessViewController.swift */,
				71FE1C77247AC2B500851FEB /* ExposureSubmissionPreviousTestResultsViewController.swift */,
				71FE1C74247AC2B500851FEB /* ExposureSubmissionQRScannerViewController.swift */,
			);
			path = ExposureSubmission;
			sourceTree = "<group>";
		};
		CD99A3C82461A44B00BF12AF /* View Helpers */ = {
			isa = PBXGroup;
			children = (
				EE278B29245F0B32008B06F9 /* ColorStyle */,
				51D420B324583ABB00AD70CA /* AppStoryboard.swift */,
				51D420BA24583BF400AD70CA /* LaunchInstructor.swift */,
				CD99A3C92461A47C00BF12AF /* AppStrings.swift */,
				134FFA0F247466BD00D82D14 /* Accessibility.swift */,
				134FFA0E247466BD00D82D14 /* TestEnvironment.swift */,
				714CD868247297F800F56450 /* NibLoadable.swift */,
			);
			path = "View Helpers";
			sourceTree = "<group>";
		};
		CDF27BD0246AD51A0044D32B /* Client */ = {
			isa = PBXGroup;
			children = (
				CDF27BD4246ADBF30044D32B /* HTTPClientTests.swift */,
			);
			path = Client;
			sourceTree = "<group>";
		};
		CDF27BD1246AD5220044D32B /* Services */ = {
			isa = PBXGroup;
			children = (
				CDF27BD2246ADBA70044D32B /* ExposureSubmissionServiceTests.swift */,
			);
			path = Services;
			sourceTree = "<group>";
		};
		EE20EA0824699A3A00770683 /* Help */ = {
			isa = PBXGroup;
			children = (
				EE20EA0924699A5800770683 /* RiskLegendTableViewController.swift */,
				EE20EA0B24699AA100770683 /* RiskLegendTableViewCell.swift */,
				EE20EA0D246ABED600770683 /* RiskLegendFactory.swift */,
			);
			path = Help;
			sourceTree = "<group>";
		};
		EE278B29245F0B32008B06F9 /* ColorStyle */ = {
			isa = PBXGroup;
			children = (
				EE278B2A245F0B32008B06F9 /* ColorStyle.swift */,
			);
			path = ColorStyle;
			sourceTree = "<group>";
		};
		EE278B2E245F2C58008B06F9 /* FriendsInvite */ = {
			isa = PBXGroup;
			children = (
				EE278B2F245F2C8A008B06F9 /* FriendsInviteController.swift */,
			);
			path = FriendsInvite;
			sourceTree = "<group>";
		};
		EE70C239245B09E900AC9B2F /* Localization */ = {
			isa = PBXGroup;
			children = (
				EE70C23A245B09E900AC9B2F /* Localizable.strings */,
				EE92A340245D96DA006B97B0 /* Localizable.stringsdict */,
			);
			path = Localization;
			sourceTree = "<group>";
		};
		EE85998B2462EFD4002E7AE2 /* AppInformation */ = {
			isa = PBXGroup;
			children = (
				71CC3E97246D358E00217F2C /* AppInformationViewController.swift */,
				71CC3E9E246D6B6800217F2C /* AppInformationDetailViewController.swift */,
				71CC3EA4246D74E800217F2C /* AppInformationHelpViewController.swift */,
			);
			path = AppInformation;
			sourceTree = "<group>";
		};
		EEF790092466ED410065EBD5 /* ExposureDetection */ = {
			isa = PBXGroup;
			children = (
				713EA26224798F8500AB7EE8 /* ExposureDetectionHeaderCell.swift */,
				713EA25E24798A9100AB7EE8 /* ExposureDetectionRiskCell.swift */,
				713EA25C24798A7000AB7EE8 /* ExposureDetectionRoundedView.swift */,
			);
			path = ExposureDetection;
			sourceTree = "<group>";
		};
/* End PBXGroup section */

/* Begin PBXNativeTarget section */
		85D7593A2457048F008175F0 /* ENA */ = {
			isa = PBXNativeTarget;
			buildConfigurationList = 85D7596824570491008175F0 /* Build configuration list for PBXNativeTarget "ENA" */;
			buildPhases = (
				71AFBD9324642AF500F91006 /* SwiftLint */,
				85D759372457048F008175F0 /* Sources */,
				85D759382457048F008175F0 /* Frameworks */,
				85D759392457048F008175F0 /* Resources */,
				B102BDB924603FD600CD55A2 /* Embed Frameworks */,
			);
			buildRules = (
			);
			dependencies = (
			);
			name = ENA;
			packageProductDependencies = (
				B10FB02F246036F3004CA11E /* SwiftProtobuf */,
				01A15802247000D6008BA581 /* FMDB */,
				B1E8C9A4247AB869006DC678 /* ZIPFoundation */,
			);
			productName = ENA;
			productReference = 85D7593B2457048F008175F0 /* ENA.app */;
			productType = "com.apple.product-type.application";
		};
		85D7595324570491008175F0 /* ENATests */ = {
			isa = PBXNativeTarget;
			buildConfigurationList = 85D7596B24570491008175F0 /* Build configuration list for PBXNativeTarget "ENATests" */;
			buildPhases = (
				85D7595024570491008175F0 /* Sources */,
				85D7595124570491008175F0 /* Frameworks */,
				85D7595224570491008175F0 /* Resources */,
			);
			buildRules = (
			);
			dependencies = (
				85D7595624570491008175F0 /* PBXTargetDependency */,
			);
			name = ENATests;
			productName = ENATests;
			productReference = 85D7595424570491008175F0 /* ENATests.xctest */;
			productType = "com.apple.product-type.bundle.unit-test";
		};
		85D7595E24570491008175F0 /* ENAUITests */ = {
			isa = PBXNativeTarget;
			buildConfigurationList = 85D7596E24570491008175F0 /* Build configuration list for PBXNativeTarget "ENAUITests" */;
			buildPhases = (
				85D7595B24570491008175F0 /* Sources */,
				85D7595C24570491008175F0 /* Frameworks */,
				85D7595D24570491008175F0 /* Resources */,
			);
			buildRules = (
			);
			dependencies = (
				85D7596124570491008175F0 /* PBXTargetDependency */,
			);
			name = ENAUITests;
			productName = ENAUITests;
			productReference = 85D7595F24570491008175F0 /* ENAUITests.xctest */;
			productType = "com.apple.product-type.bundle.ui-testing";
		};
/* End PBXNativeTarget section */

/* Begin PBXProject section */
		85D759332457048F008175F0 /* Project object */ = {
			isa = PBXProject;
			attributes = {
				LastSwiftUpdateCheck = 1150;
				LastUpgradeCheck = 1150;
				ORGANIZATIONNAME = "SAP SE";
				TargetAttributes = {
					85D7593A2457048F008175F0 = {
						CreatedOnToolsVersion = 11.4.1;
					};
					85D7595324570491008175F0 = {
						CreatedOnToolsVersion = 11.4.1;
						TestTargetID = 85D7593A2457048F008175F0;
					};
					85D7595E24570491008175F0 = {
						CreatedOnToolsVersion = 11.4.1;
						TestTargetID = 85D7593A2457048F008175F0;
					};
				};
			};
			buildConfigurationList = 85D759362457048F008175F0 /* Build configuration list for PBXProject "ENA" */;
			compatibilityVersion = "Xcode 9.3";
			developmentRegion = en;
			hasScannedForEncodings = 0;
			knownRegions = (
				en,
				Base,
				de,
			);
			mainGroup = 85D759322457048F008175F0;
			packageReferences = (
				B10FB02E246036F3004CA11E /* XCRemoteSwiftPackageReference "swift-protobuf" */,
				01A15801247000D6008BA581 /* XCRemoteSwiftPackageReference "fmdb" */,
				B1E8C9A3247AB869006DC678 /* XCRemoteSwiftPackageReference "ZIPFoundation" */,
			);
			productRefGroup = 85D7593C2457048F008175F0 /* Products */;
			projectDirPath = "";
			projectRoot = "";
			targets = (
				85D7593A2457048F008175F0 /* ENA */,
				85D7595324570491008175F0 /* ENATests */,
				85D7595E24570491008175F0 /* ENAUITests */,
			);
		};
/* End PBXProject section */

/* Begin PBXResourcesBuildPhase section */
		85D759392457048F008175F0 /* Resources */ = {
			isa = PBXResourcesBuildPhase;
			buildActionMask = 2147483647;
			files = (
				13FD1DE62473EE6C00A7C7AB /* AppInformation.storyboard in Resources */,
				514E813024618E3D00636861 /* ExposureDetection.storyboard in Resources */,
				710ABB2C2475531700948792 /* app-information-assets.xcassets in Resources */,
				51CE1B8F246078B6002CF42A /* HomeFooterSupplementaryView.xib in Resources */,
				85D7594E24570491008175F0 /* LaunchScreen.storyboard in Resources */,
				EE20EA072469883900770683 /* RiskLegend.storyboard in Resources */,
				71FE1C8D247AC79D00851FEB /* DynamicTableViewIconCell.xib in Resources */,
				51CE1B8D246078B6002CF42A /* SubmitCollectionViewCell.xib in Resources */,
				71FE1C87247AC33D00851FEB /* ExposureSubmissionTestResultHeaderView.xib in Resources */,
				EE92A33E245D96DA006B97B0 /* Localizable.stringsdict in Resources */,
				EE278B2D245F2BBB008B06F9 /* InviteFriends.storyboard in Resources */,
				EE70C23D245B09EA00AC9B2F /* Localizable.strings in Resources */,
				51CE1B85246078B6002CF42A /* ActivateCollectionViewCell.xib in Resources */,
				7132F2822477F9C700628648 /* exposure-detection.xcassets in Resources */,
				51D420CE245869C800AD70CA /* Home.storyboard in Resources */,
				8539874F2467094E00D28B62 /* AppIcon.xcassets in Resources */,
				51B5B414246DF07300DC5D3E /* RiskImageItemView.xib in Resources */,
				85D7594B24570491008175F0 /* Assets.xcassets in Resources */,
				51CE1B88246078B6002CF42A /* RiskCollectionViewCell.xib in Resources */,
				51D420D024586AB300AD70CA /* Settings.storyboard in Resources */,
				01DC23252462DFD0001B727C /* ExposureSubmission.storyboard in Resources */,
				51CE1B8A246078B6002CF42A /* InfoCollectionViewCell.xib in Resources */,
				51FE277D247535C400BB8144 /* RiskLoadingItemView.xib in Resources */,
				853D98832469DC5000490DBA /* ExposureNotificationSetting.storyboard in Resources */,
				51D420B12458397300AD70CA /* Onboarding.storyboard in Resources */,
			);
			runOnlyForDeploymentPostprocessing = 0;
		};
		85D7595224570491008175F0 /* Resources */ = {
			isa = PBXResourcesBuildPhase;
			buildActionMask = 2147483647;
			files = (
				B1B9CF21246ED2F2008F04F5 /* 2020-04-27-full-day-from-sap-api.proto in Resources */,
			);
			runOnlyForDeploymentPostprocessing = 0;
		};
		85D7595D24570491008175F0 /* Resources */ = {
			isa = PBXResourcesBuildPhase;
			buildActionMask = 2147483647;
			files = (
			);
			runOnlyForDeploymentPostprocessing = 0;
		};
/* End PBXResourcesBuildPhase section */

/* Begin PBXShellScriptBuildPhase section */
		71AFBD9324642AF500F91006 /* SwiftLint */ = {
			isa = PBXShellScriptBuildPhase;
			buildActionMask = 2147483647;
			files = (
			);
			inputFileListPaths = (
			);
			inputPaths = (
			);
			name = SwiftLint;
			outputFileListPaths = (
			);
			outputPaths = (
			);
			runOnlyForDeploymentPostprocessing = 0;
			shellPath = /bin/sh;
			shellScript = "if which swiftlint >/dev/null; then\n  swiftlint\nelse\n  echo \"warning: SwiftLint is not available.\"\n  echo \"Use 'brew install swiftlint' to install SwiftLint or download it manually from https://github.com/realm/SwiftLint.\"\nfi\n\n";
			showEnvVarsInLog = 0;
		};
/* End PBXShellScriptBuildPhase section */

/* Begin PBXSourcesBuildPhase section */
		85D759372457048F008175F0 /* Sources */ = {
			isa = PBXSourcesBuildPhase;
			buildActionMask = 2147483647;
			files = (
				714CD8672472885900F56450 /* ExposureDetectionViewController+DynamicTableViewModel.swift in Sources */,
				B14D0CDD246E972400D5BEBC /* ExposureDetectionTransactionDelegate.swift in Sources */,
				B11E619B246EE4B0004A056A /* DynamicTypeLabel.swift in Sources */,
				B1D7D69224766D2100E4DA5D /* apple_export.pb.swift in Sources */,
				CD99A3A7245B33D500BF12AF /* ConfirmationViewController.swift in Sources */,
				71FE1C89247AC56A00851FEB /* Array.swift in Sources */,
				51895EDC245E16CD0085DA38 /* UIColor.swift in Sources */,
				51FE277B2475340300BB8144 /* HomeRiskLoadingItemViewConfigurator.swift in Sources */,
				01DC23242462DF78001B727C /* ExposureSubmissionViewController.swift in Sources */,
				51B5B418246E022600DC5D3E /* InsetLabel.swift in Sources */,
				13BAE9B12472FB1E00CEE58A /* CellConfiguratorIndexPosition.swift in Sources */,
				B1D7D68D24766D2100E4DA5D /* file_bucket.pb.swift in Sources */,
				CD99A3A9245C272400BF12AF /* ExposureSubmissionService.swift in Sources */,
				51B5B41C246EC8B800DC5D3E /* HomeCardCollectionViewCell.swift in Sources */,
				011E13AE24680A4000973467 /* HTTPClient.swift in Sources */,
				134FFA11247466BD00D82D14 /* Accessibility.swift in Sources */,
				B1D7D68F24766D2100E4DA5D /* apple_exposure_notification.pb.swift in Sources */,
				853D987A24694A8700490DBA /* ENAButton.swift in Sources */,
				51CE1BB52460AC83002CF42A /* UICollectionView+Dequeue.swift in Sources */,
				71FD8862246EB27F00E804D0 /* ExposureDetectionViewController.swift in Sources */,
				514EE99D246D4CFB00DE4884 /* TableViewCellConfigurator.swift in Sources */,
				B1741B4D2462C21F006275D9 /* DMQRCodeViewController.swift in Sources */,
				B1741B4B2462C21C006275D9 /* DMQRCodeScanViewController.swift in Sources */,
				B1DDDABE24713BAD00A07175 /* VerifiedSapFileBucket.swift in Sources */,
				71FE1C7C247AC2B500851FEB /* ExposureSubmissionOverviewViewController.swift in Sources */,
				EE20EA0E246ABED600770683 /* RiskLegendFactory.swift in Sources */,
				51FE277F247535E300BB8144 /* RiskLoadingItemView.swift in Sources */,
				514C0A0824772F5E00F235F6 /* RiskItemView.swift in Sources */,
				B10FD5EF246EAB0100E9D7F2 /* AppInformationHelpModel.swift in Sources */,
				71FE1C7B247AC2B500851FEB /* ExposureSubmissionQRScannerViewController.swift in Sources */,
				71FE1C82247AC30300851FEB /* ENATanInput.swift in Sources */,
				51CE1B4A246016B0002CF42A /* UICollectionViewCell+Identifier.swift in Sources */,
				B1EAEC91247128ED003BE9A2 /* ClientMode.swift in Sources */,
				B1D7D69124766D2100E4DA5D /* risk_level.pb.swift in Sources */,
				B1D7D69324766D2100E4DA5D /* signed_payload.pb.swift in Sources */,
				8595BF5F246032D90056EA27 /* ENASwitch.swift in Sources */,
				71FE1C7A247AC2B500851FEB /* ExposureSubmissionSuccessViewController.swift in Sources */,
				71FE1C71247AA7B700851FEB /* DynamicTableViewHeaderImageView.swift in Sources */,
				51D420B724583B7200AD70CA /* NSObject+Identifier.swift in Sources */,
				51CE1B86246078B6002CF42A /* SubmitCollectionViewCell.swift in Sources */,
				714194EA247A65C60072A090 /* DynamicTableViewHeaderSeparatorView.swift in Sources */,
				71FE1C6D247AA43400851FEB /* ExposureDetectionViewControllerSummary.swift in Sources */,
				B1D431CB246C84A400E728AD /* SignedPayloadStore.swift in Sources */,
				B10FD5F2246EAB1600E9D7F2 /* AppInformationDetailModel.swift in Sources */,
				B10FD5F4246EAC1700E9D7F2 /* AppleFilesWriter.swift in Sources */,
				B1741B4E2462C21F006275D9 /* DMViewController.swift in Sources */,
				B1741B4C2462C21F006275D9 /* DMDeveloperMenu.swift in Sources */,
				710ABB23247513E300948792 /* DynamicTypeTableViewCell.swift in Sources */,
				71FE1C7D247AC2B500851FEB /* ExposureSubmissionTanInputViewController.swift in Sources */,
				714CD869247297F800F56450 /* NibLoadable.swift in Sources */,
				B18CADAE24782FA4006F53F0 /* UIViewController+UpdatableUI.swift in Sources */,
				51D420D424586DCA00AD70CA /* NotificationName.swift in Sources */,
				B1BC090F246B1A0C00302424 /* PersistedAndPublished.swift in Sources */,
				51CE1BC12460B256002CF42A /* HomeSubmitCellConfigurator.swift in Sources */,
				B10FD5F0246EAB0400E9D7F2 /* AppInformationHelpModelData.swift in Sources */,
				B1741B582462EBDB006275D9 /* HomeViewController.swift in Sources */,
				B10FD5EC246EAAD900E9D7F2 /* AppInformationViewController.swift in Sources */,
				51C737BF245B3B5D00286105 /* OnboardingInfo.swift in Sources */,
				B143DBDF2477F292000A29E8 /* ExposureNotificationSettingViewController.swift in Sources */,
				01A158052470042A008BA581 /* PayloadStore.swift in Sources */,
				51D420B924583B8300AD70CA /* UIViewController+AppStoryboard.swift in Sources */,
				B11E619C246EE4E9004A056A /* UIFont+DynamicType.swift in Sources */,
				EE20EA0A24699A5800770683 /* RiskLegendTableViewController.swift in Sources */,
				B1EAEC8B24711884003BE9A2 /* URLSession+Convenience.swift in Sources */,
				B153096A24706F1000A4A1BD /* URLSession+Default.swift in Sources */,
				5111E7632460BB1500ED6498 /* HomeInteractor.swift in Sources */,
				51CE1B4C246016D1002CF42A /* UICollectionReusableView+Identifier.swift in Sources */,
				013DC102245DAC4E00EE58B0 /* Store.swift in Sources */,
				51CE1B89246078B6002CF42A /* RiskCollectionViewCell.swift in Sources */,
				B1F82DF224718C7300E2E56A /* DMConfigurationViewController.swift in Sources */,
				713EA25D24798A7000AB7EE8 /* ExposureDetectionRoundedView.swift in Sources */,
				B1D7D68E24766D2100E4DA5D /* submission_payload.pb.swift in Sources */,
				B1B381432472EF8B0056BEEE /* HTTPClient+Configuration.swift in Sources */,
				51D420B424583ABB00AD70CA /* AppStoryboard.swift in Sources */,
				EE278B30245F2C8A008B06F9 /* FriendsInviteController.swift in Sources */,
				EE20EA0C24699AA100770683 /* RiskLegendTableViewCell.swift in Sources */,
				710ABB27247533FA00948792 /* DynamicTableViewController.swift in Sources */,
				713EA26124798AD100AB7EE8 /* InsetTableViewCell.swift in Sources */,
				51CE1B87246078B6002CF42A /* ActivateCollectionViewCell.swift in Sources */,
				51CE1BBD2460B1CB002CF42A /* CollectionViewCellConfigurator.swift in Sources */,
				518A6A1E246A9FCD00444E66 /* HomeRiskCellPropertyHolder.swift in Sources */,
				51C737BD245B349700286105 /* OnboardingInfoViewController.swift in Sources */,
				514EE999246D4C2E00DE4884 /* UITableViewCell+Identifier.swift in Sources */,
				B10FD5ED246EAADC00E9D7F2 /* AppInformationDetailViewController.swift in Sources */,
				85D7593F2457048F008175F0 /* AppDelegate.swift in Sources */,
				B153096C24706F2400A4A1BD /* URLSessionConfiguration+Default.swift in Sources */,
				51CE1B90246078B6002CF42A /* HomeFooterSupplementaryView.swift in Sources */,
				71FE1C80247AC2B500851FEB /* ExpsureSubmissionNavigationController.swift in Sources */,
				CD99A3C7246155C300BF12AF /* Logger.swift in Sources */,
				B111EDEB2465B1E7001AEBB4 /* MockClient.swift in Sources */,
				85D759412457048F008175F0 /* SceneDelegate.swift in Sources */,
				51B5B416246DF13D00DC5D3E /* RiskImageItemView.swift in Sources */,
				B1D7D68C24766D2100E4DA5D /* risk_score_parameters.pb.swift in Sources */,
<<<<<<< HEAD
				51B5B416246DF13D00DC5D3E /* RiskImageItemView.swift in Sources */,
=======
				71FE1C7F247AC2B500851FEB /* ExposureSubmissionTestResultViewController.swift in Sources */,
				51B5B416246DF13D00DC5D3E /* RiskItemView.swift in Sources */,
				713EA25B247818B000AB7EE8 /* DynamicTypeButton.swift in Sources */,
>>>>>>> 96dbb851
				51CE1BC32460B28D002CF42A /* HomeInfoCellConfigurator.swift in Sources */,
				514EE99B246D4C4C00DE4884 /* UITableView+Dequeue.swift in Sources */,
				134FFA10247466BD00D82D14 /* TestEnvironment.swift in Sources */,
				B1741B5A2462F4DE006275D9 /* TanEntryViewController.swift in Sources */,
				713EA25F24798A9100AB7EE8 /* ExposureDetectionRiskCell.swift in Sources */,
				71FE1C7E247AC2B500851FEB /* ExposureSubmissionPreviousTestResultsViewController.swift in Sources */,
				B1D7D69024766D2100E4DA5D /* exposure_notification.pb.swift in Sources */,
				B10FD5F1246EAB1000E9D7F2 /* AppInformationDetailModelData.swift in Sources */,
				B14D0CDF246E976400D5BEBC /* ExposureDetectionTransaction+DidEndPrematurelyReason.swift in Sources */,
				71FE1C69247A8FE100851FEB /* DynamicTableViewHeaderFooterView.swift in Sources */,
				B10FD5EE246EAADF00E9D7F2 /* AppInformationHelpViewController.swift in Sources */,
				B111EE2C2465D9F7001AEBB4 /* String+Localization.swift in Sources */,
				EEF1067A246EBF8B009DFB4E /* ResetViewController.swift in Sources */,
				51CE1BBA2460AFD8002CF42A /* HomeActivateCellConfigurator.swift in Sources */,
				71FE1C86247AC33D00851FEB /* ExposureSubmissionTestResultHeaderView.swift in Sources */,
				1309194F247972C40066E329 /* PrivacyProtectionViewController.swift in Sources */,
				EE46E5D82466AEA50057627F /* UIView.swift in Sources */,
				51D420BB24583BF400AD70CA /* LaunchInstructor.swift in Sources */,
				71FE1C6B247AA3F100851FEB /* ExposureDetectionViewControllerState.swift in Sources */,
				51CE1B91246078B6002CF42A /* SectionSystemBackgroundDecorationView.swift in Sources */,
				B112545A246F2C6500AB5036 /* ENTemporaryExposureKey+Convert.swift in Sources */,
				EE278B2B245F0B32008B06F9 /* ColorStyle.swift in Sources */,
				71FE1C8C247AC79D00851FEB /* DynamicTableViewIconCell.swift in Sources */,
				710ABB25247514BD00948792 /* UIViewController+Segue.swift in Sources */,
				51CE1B5524604DD2002CF42A /* HomeLayout.swift in Sources */,
				51D420C424583E3300AD70CA /* SettingsViewController.swift in Sources */,
				710ABB292475353900948792 /* DynamicTableViewModel.swift in Sources */,
				514EE9A0246D4DF800DE4884 /* HomeRiskItemViewConfigurator.swift in Sources */,
				518A69FB24687D5800444E66 /* RiskLevel.swift in Sources */,
				B1741B492462C207006275D9 /* Client.swift in Sources */,
<<<<<<< HEAD
				71FD886624725F3300E804D0 /* ExposureDetectionRiskView.swift in Sources */,
				514C0A0624772F3400F235F6 /* HomeRiskViewConfigurator.swift in Sources */,
=======
				710ABB1F2475115500948792 /* UITableViewController+Enum.swift in Sources */,
>>>>>>> 96dbb851
				51CE1B8B246078B6002CF42A /* InfoCollectionViewCell.swift in Sources */,
				B14D0CDB246E968C00D5BEBC /* String+Today.swift in Sources */,
				85142501245DA0B3009D2791 /* UIViewController+Alert.swift in Sources */,
				CD99A3CA2461A47C00BF12AF /* AppStrings.swift in Sources */,
				514E81342461B97800636861 /* ExposureManager.swift in Sources */,
				B14D0CD9246E946E00D5BEBC /* ExposureDetectionTransaction.swift in Sources */,
				B154F59B246DD5CF003E891E /* Client+Convenience.swift in Sources */,
				51CE1BBF2460B222002CF42A /* HomeRiskCellConfigurator.swift in Sources */,
				713EA26324798F8500AB7EE8 /* ExposureDetectionHeaderCell.swift in Sources */,
			);
			runOnlyForDeploymentPostprocessing = 0;
		};
		85D7595024570491008175F0 /* Sources */ = {
			isa = PBXSourcesBuildPhase;
			buildActionMask = 2147483647;
			files = (
				B1EAEC8F247118D1003BE9A2 /* URLSession+ConvenienceTests.swift in Sources */,
				B1A76EA224714F7900EA5208 /* ClientModeTests.swift in Sources */,
				CD678F6F246C43FC00B6A0F8 /* MockURLSession.swift in Sources */,
				CD678F6B246C43E200B6A0F8 /* MockExposureManager.swift in Sources */,
				B18C411F246DB4B400B8D8CB /* Sap_Model.swift in Sources */,
				B1A76E9F24714AC700EA5208 /* HTTPClient+Configuration.swift in Sources */,
				B1D431C8246C69F300E728AD /* HTTPClient+ConfigurationTests.swift in Sources */,
				CDF27BD3246ADBA70044D32B /* ExposureSubmissionServiceTests.swift in Sources */,
				B1DDDABC247137B000A07175 /* HTTPClientConfigurationEndpointTests.swift in Sources */,
				B1B9CF1F246ED2E8008F04F5 /* Sap_FilebucketTests.swift in Sources */,
				B17A44A22464906A00CB195E /* KeyTests.swift in Sources */,
				B18C411D246DB30000B8D8CB /* URL+Helper.swift in Sources */,
				01790A402475724400311407 /* PayloadStoreTests.swift in Sources */,
				CDF27BD5246ADBF30044D32B /* HTTPClientTests.swift in Sources */,
				CD678F6D246C43EE00B6A0F8 /* MockTestClient.swift in Sources */,
				B1D431CE246C84F200E728AD /* SignedPayloadStoreTests.swift in Sources */,
			);
			runOnlyForDeploymentPostprocessing = 0;
		};
		85D7595B24570491008175F0 /* Sources */ = {
			isa = PBXSourcesBuildPhase;
			buildActionMask = 2147483647;
			files = (
				134F0DBC247578FF00D88934 /* ENAUITestsHome.swift in Sources */,
				130CB19E246D932F00ADE602 /* NotificationName.swift in Sources */,
				134F0F2D2475794900D88934 /* Accessibility.swift in Sources */,
				134F0DBD247578FF00D88934 /* ENAUITests-Extensions.swift in Sources */,
				130CB19E246D932F00ADE602 /* NotificationName.swift in Sources */,
				85D7596424570491008175F0 /* ENAUITests.swift in Sources */,
				130CB19C246D92F800ADE602 /* ENAUITestsOnboarding.swift in Sources */,
				134F0F2C2475793400D88934 /* SnapshotHelper.swift in Sources */,
			);
			runOnlyForDeploymentPostprocessing = 0;
		};
/* End PBXSourcesBuildPhase section */

/* Begin PBXTargetDependency section */
		85D7595624570491008175F0 /* PBXTargetDependency */ = {
			isa = PBXTargetDependency;
			target = 85D7593A2457048F008175F0 /* ENA */;
			targetProxy = 85D7595524570491008175F0 /* PBXContainerItemProxy */;
		};
		85D7596124570491008175F0 /* PBXTargetDependency */ = {
			isa = PBXTargetDependency;
			target = 85D7593A2457048F008175F0 /* ENA */;
			targetProxy = 85D7596024570491008175F0 /* PBXContainerItemProxy */;
		};
/* End PBXTargetDependency section */

/* Begin PBXVariantGroup section */
		85D7594C24570491008175F0 /* LaunchScreen.storyboard */ = {
			isa = PBXVariantGroup;
			children = (
				85D7594D24570491008175F0 /* Base */,
			);
			name = LaunchScreen.storyboard;
			sourceTree = "<group>";
		};
		EE70C23A245B09E900AC9B2F /* Localizable.strings */ = {
			isa = PBXVariantGroup;
			children = (
				EE70C23B245B09E900AC9B2F /* de */,
				EE70C23C245B09E900AC9B2F /* en */,
			);
			name = Localizable.strings;
			sourceTree = "<group>";
		};
		EE92A340245D96DA006B97B0 /* Localizable.stringsdict */ = {
			isa = PBXVariantGroup;
			children = (
				EE92A33F245D96DA006B97B0 /* de */,
				514C0A09247AEEE200F235F6 /* en */,
			);
			name = Localizable.stringsdict;
			sourceTree = "<group>";
		};
/* End PBXVariantGroup section */

/* Begin XCBuildConfiguration section */
		85D7596624570491008175F0 /* Debug */ = {
			isa = XCBuildConfiguration;
			buildSettings = {
				ALWAYS_SEARCH_USER_PATHS = NO;
				CLANG_ANALYZER_LOCALIZABILITY_NONLOCALIZED = YES;
				CLANG_ANALYZER_NONNULL = YES;
				CLANG_ANALYZER_NUMBER_OBJECT_CONVERSION = YES_AGGRESSIVE;
				CLANG_CXX_LANGUAGE_STANDARD = "gnu++14";
				CLANG_CXX_LIBRARY = "libc++";
				CLANG_ENABLE_MODULES = YES;
				CLANG_ENABLE_OBJC_ARC = YES;
				CLANG_ENABLE_OBJC_WEAK = YES;
				CLANG_WARN_BLOCK_CAPTURE_AUTORELEASING = YES;
				CLANG_WARN_BOOL_CONVERSION = YES;
				CLANG_WARN_COMMA = YES;
				CLANG_WARN_CONSTANT_CONVERSION = YES;
				CLANG_WARN_DEPRECATED_OBJC_IMPLEMENTATIONS = YES;
				CLANG_WARN_DIRECT_OBJC_ISA_USAGE = YES_ERROR;
				CLANG_WARN_DOCUMENTATION_COMMENTS = YES;
				CLANG_WARN_EMPTY_BODY = YES;
				CLANG_WARN_ENUM_CONVERSION = YES;
				CLANG_WARN_INFINITE_RECURSION = YES;
				CLANG_WARN_INT_CONVERSION = YES;
				CLANG_WARN_NON_LITERAL_NULL_CONVERSION = YES;
				CLANG_WARN_OBJC_IMPLICIT_RETAIN_SELF = YES;
				CLANG_WARN_OBJC_LITERAL_CONVERSION = YES;
				CLANG_WARN_OBJC_ROOT_CLASS = YES_ERROR;
				CLANG_WARN_RANGE_LOOP_ANALYSIS = YES;
				CLANG_WARN_STRICT_PROTOTYPES = YES;
				CLANG_WARN_SUSPICIOUS_MOVE = YES;
				CLANG_WARN_UNGUARDED_AVAILABILITY = YES_AGGRESSIVE;
				CLANG_WARN_UNREACHABLE_CODE = YES;
				CLANG_WARN__DUPLICATE_METHOD_MATCH = YES;
				COPY_PHASE_STRIP = NO;
				DEBUG_INFORMATION_FORMAT = dwarf;
				ENABLE_STRICT_OBJC_MSGSEND = YES;
				ENABLE_TESTABILITY = YES;
				GCC_C_LANGUAGE_STANDARD = gnu11;
				GCC_DYNAMIC_NO_PIC = NO;
				GCC_NO_COMMON_BLOCKS = YES;
				GCC_OPTIMIZATION_LEVEL = 0;
				GCC_PREPROCESSOR_DEFINITIONS = (
					"DEBUG=1",
					"$(inherited)",
				);
				GCC_WARN_64_TO_32_BIT_CONVERSION = YES;
				GCC_WARN_ABOUT_RETURN_TYPE = YES_ERROR;
				GCC_WARN_UNDECLARED_SELECTOR = YES;
				GCC_WARN_UNINITIALIZED_AUTOS = YES_AGGRESSIVE;
				GCC_WARN_UNUSED_FUNCTION = YES;
				GCC_WARN_UNUSED_VARIABLE = YES;
				IPHONEOS_DEPLOYMENT_TARGET = 13.5;
				MTL_ENABLE_DEBUG_INFO = INCLUDE_SOURCE;
				MTL_FAST_MATH = YES;
				ONLY_ACTIVE_ARCH = YES;
				SDKROOT = iphoneos;
				SWIFT_ACTIVE_COMPILATION_CONDITIONS = DEBUG;
				SWIFT_OPTIMIZATION_LEVEL = "-Onone";
			};
			name = Debug;
		};
		85D7596724570491008175F0 /* Release */ = {
			isa = XCBuildConfiguration;
			buildSettings = {
				ALWAYS_SEARCH_USER_PATHS = NO;
				CLANG_ANALYZER_LOCALIZABILITY_NONLOCALIZED = YES;
				CLANG_ANALYZER_NONNULL = YES;
				CLANG_ANALYZER_NUMBER_OBJECT_CONVERSION = YES_AGGRESSIVE;
				CLANG_CXX_LANGUAGE_STANDARD = "gnu++14";
				CLANG_CXX_LIBRARY = "libc++";
				CLANG_ENABLE_MODULES = YES;
				CLANG_ENABLE_OBJC_ARC = YES;
				CLANG_ENABLE_OBJC_WEAK = YES;
				CLANG_WARN_BLOCK_CAPTURE_AUTORELEASING = YES;
				CLANG_WARN_BOOL_CONVERSION = YES;
				CLANG_WARN_COMMA = YES;
				CLANG_WARN_CONSTANT_CONVERSION = YES;
				CLANG_WARN_DEPRECATED_OBJC_IMPLEMENTATIONS = YES;
				CLANG_WARN_DIRECT_OBJC_ISA_USAGE = YES_ERROR;
				CLANG_WARN_DOCUMENTATION_COMMENTS = YES;
				CLANG_WARN_EMPTY_BODY = YES;
				CLANG_WARN_ENUM_CONVERSION = YES;
				CLANG_WARN_INFINITE_RECURSION = YES;
				CLANG_WARN_INT_CONVERSION = YES;
				CLANG_WARN_NON_LITERAL_NULL_CONVERSION = YES;
				CLANG_WARN_OBJC_IMPLICIT_RETAIN_SELF = YES;
				CLANG_WARN_OBJC_LITERAL_CONVERSION = YES;
				CLANG_WARN_OBJC_ROOT_CLASS = YES_ERROR;
				CLANG_WARN_RANGE_LOOP_ANALYSIS = YES;
				CLANG_WARN_STRICT_PROTOTYPES = YES;
				CLANG_WARN_SUSPICIOUS_MOVE = YES;
				CLANG_WARN_UNGUARDED_AVAILABILITY = YES_AGGRESSIVE;
				CLANG_WARN_UNREACHABLE_CODE = YES;
				CLANG_WARN__DUPLICATE_METHOD_MATCH = YES;
				COPY_PHASE_STRIP = NO;
				DEBUG_INFORMATION_FORMAT = "dwarf-with-dsym";
				ENABLE_NS_ASSERTIONS = NO;
				ENABLE_STRICT_OBJC_MSGSEND = YES;
				GCC_C_LANGUAGE_STANDARD = gnu11;
				GCC_NO_COMMON_BLOCKS = YES;
				GCC_WARN_64_TO_32_BIT_CONVERSION = YES;
				GCC_WARN_ABOUT_RETURN_TYPE = YES_ERROR;
				GCC_WARN_UNDECLARED_SELECTOR = YES;
				GCC_WARN_UNINITIALIZED_AUTOS = YES_AGGRESSIVE;
				GCC_WARN_UNUSED_FUNCTION = YES;
				GCC_WARN_UNUSED_VARIABLE = YES;
				IPHONEOS_DEPLOYMENT_TARGET = 13.5;
				MTL_ENABLE_DEBUG_INFO = NO;
				MTL_FAST_MATH = YES;
				SDKROOT = iphoneos;
				SWIFT_COMPILATION_MODE = wholemodule;
				SWIFT_OPTIMIZATION_LEVEL = "-O";
				VALIDATE_PRODUCT = YES;
			};
			name = Release;
		};
		85D7596924570491008175F0 /* Debug */ = {
			isa = XCBuildConfiguration;
			buildSettings = {
				ASSETCATALOG_COMPILER_APPICON_NAME = AppIcon;
				CODE_SIGN_ENTITLEMENTS = "${PROJECT}/Resources/ENATest.entitlements";
				CODE_SIGN_IDENTITY = $IPHONE_APP_CODE_SIGN_IDENTITY;
				CODE_SIGN_STYLE = Manual;
				CURRENT_PROJECT_VERSION = 4;
				INFOPLIST_FILE = ENA/Resources/Info.plist;
				IPHONE_APP_CODE_SIGN_IDENTITY = "iPhone Developer";
				IPHONE_APP_DIST_PROF_SPECIFIER = "523TP53AQF/SAP CWA Test";
				LD_RUNPATH_SEARCH_PATHS = (
					"$(inherited)",
					"@executable_path/Frameworks",
				);
				MARKETING_VERSION = 0.5.0;
				PRODUCT_BUNDLE_IDENTIFIER = de.rki.coronawarnapp;
				PRODUCT_NAME = "$(TARGET_NAME)";
				PROVISIONING_PROFILE_SPECIFIER = $IPHONE_APP_DIST_PROF_SPECIFIER;
				SWIFT_VERSION = 5.0;
				TARGETED_DEVICE_FAMILY = 1;
			};
			name = Debug;
		};
		85D7596A24570491008175F0 /* Release */ = {
			isa = XCBuildConfiguration;
			buildSettings = {
				ASSETCATALOG_COMPILER_APPICON_NAME = AppIcon;
				CODE_SIGN_ENTITLEMENTS = "${PROJECT}/Resources/ENA.entitlements";
				CODE_SIGN_IDENTITY = $IPHONE_APP_CODE_SIGN_IDENTITY;
				CODE_SIGN_STYLE = Manual;
				CURRENT_PROJECT_VERSION = 4;
				INFOPLIST_FILE = ENA/Resources/Info.plist;
				IPHONE_APP_CODE_SIGN_IDENTITY = "iPhone Developer";
				IPHONE_APP_DIST_PROF_SPECIFIER = "523TP53AQF/SAP CWA Test";
				LD_RUNPATH_SEARCH_PATHS = (
					"$(inherited)",
					"@executable_path/Frameworks",
				);
				MARKETING_VERSION = 0.5.0;
				PRODUCT_BUNDLE_IDENTIFIER = de.rki.coronawarnapp;
				PRODUCT_NAME = "$(TARGET_NAME)";
				PROVISIONING_PROFILE_SPECIFIER = $IPHONE_APP_DIST_PROF_SPECIFIER;
				SWIFT_VERSION = 5.0;
				TARGETED_DEVICE_FAMILY = 1;
			};
			name = Release;
		};
		85D7596C24570491008175F0 /* Debug */ = {
			isa = XCBuildConfiguration;
			buildSettings = {
				ALWAYS_EMBED_SWIFT_STANDARD_LIBRARIES = YES;
				BUNDLE_LOADER = "$(TEST_HOST)";
				CODE_SIGN_STYLE = Automatic;
				DEVELOPMENT_TEAM = 523TP53AQF;
				INFOPLIST_FILE = ENATests/Info.plist;
				IPHONEOS_DEPLOYMENT_TARGET = 13.5;
				LD_RUNPATH_SEARCH_PATHS = (
					"$(inherited)",
					"@executable_path/Frameworks",
					"@loader_path/Frameworks",
				);
				PRODUCT_BUNDLE_IDENTIFIER = com.sap.ux.ENATests;
				PRODUCT_NAME = "$(TARGET_NAME)";
				SWIFT_VERSION = 5.0;
				TARGETED_DEVICE_FAMILY = "1,2";
				TEST_HOST = "$(BUILT_PRODUCTS_DIR)/ENA.app/ENA";
			};
			name = Debug;
		};
		85D7596D24570491008175F0 /* Release */ = {
			isa = XCBuildConfiguration;
			buildSettings = {
				ALWAYS_EMBED_SWIFT_STANDARD_LIBRARIES = YES;
				BUNDLE_LOADER = "$(TEST_HOST)";
				CODE_SIGN_STYLE = Automatic;
				DEVELOPMENT_TEAM = 523TP53AQF;
				INFOPLIST_FILE = ENATests/Info.plist;
				IPHONEOS_DEPLOYMENT_TARGET = 13.5;
				LD_RUNPATH_SEARCH_PATHS = (
					"$(inherited)",
					"@executable_path/Frameworks",
					"@loader_path/Frameworks",
				);
				PRODUCT_BUNDLE_IDENTIFIER = com.sap.ux.ENATests;
				PRODUCT_NAME = "$(TARGET_NAME)";
				SWIFT_VERSION = 5.0;
				TARGETED_DEVICE_FAMILY = "1,2";
				TEST_HOST = "$(BUILT_PRODUCTS_DIR)/ENA.app/ENA";
			};
			name = Release;
		};
		85D7596F24570491008175F0 /* Debug */ = {
			isa = XCBuildConfiguration;
			buildSettings = {
				ALWAYS_EMBED_SWIFT_STANDARD_LIBRARIES = YES;
				CODE_SIGN_STYLE = Automatic;
				DEVELOPMENT_TEAM = 523TP53AQF;
				INFOPLIST_FILE = ENAUITests/Info.plist;
				LD_RUNPATH_SEARCH_PATHS = (
					"$(inherited)",
					"@executable_path/Frameworks",
					"@loader_path/Frameworks",
				);
				PRODUCT_BUNDLE_IDENTIFIER = com.sap.ux.ENAUITests;
				PRODUCT_NAME = "$(TARGET_NAME)";
				PROVISIONING_PROFILE_SPECIFIER = "";
				"PROVISIONING_PROFILE_SPECIFIER[sdk=macosx*]" = "";
				SWIFT_VERSION = 5.0;
				TARGETED_DEVICE_FAMILY = "1,2";
				TEST_TARGET_NAME = ENA;
			};
			name = Debug;
		};
		85D7597024570491008175F0 /* Release */ = {
			isa = XCBuildConfiguration;
			buildSettings = {
				ALWAYS_EMBED_SWIFT_STANDARD_LIBRARIES = YES;
				CODE_SIGN_STYLE = Automatic;
				DEVELOPMENT_TEAM = 523TP53AQF;
				INFOPLIST_FILE = ENAUITests/Info.plist;
				LD_RUNPATH_SEARCH_PATHS = (
					"$(inherited)",
					"@executable_path/Frameworks",
					"@loader_path/Frameworks",
				);
				PRODUCT_BUNDLE_IDENTIFIER = com.sap.ux.ENAUITests;
				PRODUCT_NAME = "$(TARGET_NAME)";
				PROVISIONING_PROFILE_SPECIFIER = "";
				"PROVISIONING_PROFILE_SPECIFIER[sdk=macosx*]" = "";
				SWIFT_VERSION = 5.0;
				TARGETED_DEVICE_FAMILY = "1,2";
				TEST_TARGET_NAME = ENA;
			};
			name = Release;
		};
		CD7F5C6E2466ED8F00D3D03C /* ReleaseAppStore */ = {
			isa = XCBuildConfiguration;
			buildSettings = {
				ALWAYS_SEARCH_USER_PATHS = NO;
				CLANG_ANALYZER_LOCALIZABILITY_NONLOCALIZED = YES;
				CLANG_ANALYZER_NONNULL = YES;
				CLANG_ANALYZER_NUMBER_OBJECT_CONVERSION = YES_AGGRESSIVE;
				CLANG_CXX_LANGUAGE_STANDARD = "gnu++14";
				CLANG_CXX_LIBRARY = "libc++";
				CLANG_ENABLE_MODULES = YES;
				CLANG_ENABLE_OBJC_ARC = YES;
				CLANG_ENABLE_OBJC_WEAK = YES;
				CLANG_WARN_BLOCK_CAPTURE_AUTORELEASING = YES;
				CLANG_WARN_BOOL_CONVERSION = YES;
				CLANG_WARN_COMMA = YES;
				CLANG_WARN_CONSTANT_CONVERSION = YES;
				CLANG_WARN_DEPRECATED_OBJC_IMPLEMENTATIONS = YES;
				CLANG_WARN_DIRECT_OBJC_ISA_USAGE = YES_ERROR;
				CLANG_WARN_DOCUMENTATION_COMMENTS = YES;
				CLANG_WARN_EMPTY_BODY = YES;
				CLANG_WARN_ENUM_CONVERSION = YES;
				CLANG_WARN_INFINITE_RECURSION = YES;
				CLANG_WARN_INT_CONVERSION = YES;
				CLANG_WARN_NON_LITERAL_NULL_CONVERSION = YES;
				CLANG_WARN_OBJC_IMPLICIT_RETAIN_SELF = YES;
				CLANG_WARN_OBJC_LITERAL_CONVERSION = YES;
				CLANG_WARN_OBJC_ROOT_CLASS = YES_ERROR;
				CLANG_WARN_RANGE_LOOP_ANALYSIS = YES;
				CLANG_WARN_STRICT_PROTOTYPES = YES;
				CLANG_WARN_SUSPICIOUS_MOVE = YES;
				CLANG_WARN_UNGUARDED_AVAILABILITY = YES_AGGRESSIVE;
				CLANG_WARN_UNREACHABLE_CODE = YES;
				CLANG_WARN__DUPLICATE_METHOD_MATCH = YES;
				COPY_PHASE_STRIP = NO;
				DEBUG_INFORMATION_FORMAT = "dwarf-with-dsym";
				ENABLE_NS_ASSERTIONS = NO;
				ENABLE_STRICT_OBJC_MSGSEND = YES;
				GCC_C_LANGUAGE_STANDARD = gnu11;
				GCC_NO_COMMON_BLOCKS = YES;
				GCC_WARN_64_TO_32_BIT_CONVERSION = YES;
				GCC_WARN_ABOUT_RETURN_TYPE = YES_ERROR;
				GCC_WARN_UNDECLARED_SELECTOR = YES;
				GCC_WARN_UNINITIALIZED_AUTOS = YES_AGGRESSIVE;
				GCC_WARN_UNUSED_FUNCTION = YES;
				GCC_WARN_UNUSED_VARIABLE = YES;
				IPHONEOS_DEPLOYMENT_TARGET = 13.5;
				MTL_ENABLE_DEBUG_INFO = NO;
				MTL_FAST_MATH = YES;
				SDKROOT = iphoneos;
				SWIFT_ACTIVE_COMPILATION_CONDITIONS = APP_STORE;
				SWIFT_COMPILATION_MODE = wholemodule;
				SWIFT_OPTIMIZATION_LEVEL = "-O";
				VALIDATE_PRODUCT = YES;
			};
			name = ReleaseAppStore;
		};
		CD7F5C6F2466ED8F00D3D03C /* ReleaseAppStore */ = {
			isa = XCBuildConfiguration;
			buildSettings = {
				ASSETCATALOG_COMPILER_APPICON_NAME = AppIcon;
				CODE_SIGN_ENTITLEMENTS = "${PROJECT}/Resources/ENA.entitlements";
				CODE_SIGN_IDENTITY = $IPHONE_APP_CODE_SIGN_IDENTITY;
				CODE_SIGN_STYLE = Manual;
				CURRENT_PROJECT_VERSION = 4;
				INFOPLIST_FILE = ENA/Resources/Info_AppStore.plist;
				IPHONE_APP_CODE_SIGN_IDENTITY = "iPhone Developer";
				IPHONE_APP_DIST_PROF_SPECIFIER = "523TP53AQF/SAP CWA Test";
				LD_RUNPATH_SEARCH_PATHS = (
					"$(inherited)",
					"@executable_path/Frameworks",
				);
				MARKETING_VERSION = 0.5.0;
				PRODUCT_BUNDLE_IDENTIFIER = de.rki.coronawarnapp;
				PRODUCT_NAME = "$(TARGET_NAME)";
				PROVISIONING_PROFILE_SPECIFIER = $IPHONE_APP_DIST_PROF_SPECIFIER;
				SWIFT_VERSION = 5.0;
				TARGETED_DEVICE_FAMILY = 1;
			};
			name = ReleaseAppStore;
		};
		CD7F5C702466ED8F00D3D03C /* ReleaseAppStore */ = {
			isa = XCBuildConfiguration;
			buildSettings = {
				ALWAYS_EMBED_SWIFT_STANDARD_LIBRARIES = YES;
				BUNDLE_LOADER = "$(TEST_HOST)";
				CODE_SIGN_STYLE = Automatic;
				DEVELOPMENT_TEAM = 523TP53AQF;
				INFOPLIST_FILE = ENATests/Info.plist;
				IPHONEOS_DEPLOYMENT_TARGET = 13.5;
				LD_RUNPATH_SEARCH_PATHS = (
					"$(inherited)",
					"@executable_path/Frameworks",
					"@loader_path/Frameworks",
				);
				PRODUCT_BUNDLE_IDENTIFIER = com.sap.ux.ENATests;
				PRODUCT_NAME = "$(TARGET_NAME)";
				SWIFT_VERSION = 5.0;
				TARGETED_DEVICE_FAMILY = "1,2";
				TEST_HOST = "$(BUILT_PRODUCTS_DIR)/ENA.app/ENA";
			};
			name = ReleaseAppStore;
		};
		CD7F5C712466ED8F00D3D03C /* ReleaseAppStore */ = {
			isa = XCBuildConfiguration;
			buildSettings = {
				ALWAYS_EMBED_SWIFT_STANDARD_LIBRARIES = YES;
				CODE_SIGN_STYLE = Automatic;
				DEVELOPMENT_TEAM = 523TP53AQF;
				INFOPLIST_FILE = ENAUITests/Info.plist;
				LD_RUNPATH_SEARCH_PATHS = (
					"$(inherited)",
					"@executable_path/Frameworks",
					"@loader_path/Frameworks",
				);
				PRODUCT_BUNDLE_IDENTIFIER = com.sap.ux.ENAUITests;
				PRODUCT_NAME = "$(TARGET_NAME)";
				PROVISIONING_PROFILE_SPECIFIER = "";
				"PROVISIONING_PROFILE_SPECIFIER[sdk=macosx*]" = "";
				SWIFT_VERSION = 5.0;
				TARGETED_DEVICE_FAMILY = "1,2";
				TEST_TARGET_NAME = ENA;
			};
			name = ReleaseAppStore;
		};
/* End XCBuildConfiguration section */

/* Begin XCConfigurationList section */
		85D759362457048F008175F0 /* Build configuration list for PBXProject "ENA" */ = {
			isa = XCConfigurationList;
			buildConfigurations = (
				85D7596624570491008175F0 /* Debug */,
				85D7596724570491008175F0 /* Release */,
				CD7F5C6E2466ED8F00D3D03C /* ReleaseAppStore */,
			);
			defaultConfigurationIsVisible = 0;
			defaultConfigurationName = Release;
		};
		85D7596824570491008175F0 /* Build configuration list for PBXNativeTarget "ENA" */ = {
			isa = XCConfigurationList;
			buildConfigurations = (
				85D7596924570491008175F0 /* Debug */,
				85D7596A24570491008175F0 /* Release */,
				CD7F5C6F2466ED8F00D3D03C /* ReleaseAppStore */,
			);
			defaultConfigurationIsVisible = 0;
			defaultConfigurationName = Release;
		};
		85D7596B24570491008175F0 /* Build configuration list for PBXNativeTarget "ENATests" */ = {
			isa = XCConfigurationList;
			buildConfigurations = (
				85D7596C24570491008175F0 /* Debug */,
				85D7596D24570491008175F0 /* Release */,
				CD7F5C702466ED8F00D3D03C /* ReleaseAppStore */,
			);
			defaultConfigurationIsVisible = 0;
			defaultConfigurationName = Release;
		};
		85D7596E24570491008175F0 /* Build configuration list for PBXNativeTarget "ENAUITests" */ = {
			isa = XCConfigurationList;
			buildConfigurations = (
				85D7596F24570491008175F0 /* Debug */,
				85D7597024570491008175F0 /* Release */,
				CD7F5C712466ED8F00D3D03C /* ReleaseAppStore */,
			);
			defaultConfigurationIsVisible = 0;
			defaultConfigurationName = Release;
		};
/* End XCConfigurationList section */

/* Begin XCRemoteSwiftPackageReference section */
		01A15801247000D6008BA581 /* XCRemoteSwiftPackageReference "fmdb" */ = {
			isa = XCRemoteSwiftPackageReference;
			repositoryURL = "https://github.com/ccgus/fmdb";
			requirement = {
				kind = upToNextMajorVersion;
				minimumVersion = 2.7.7;
			};
		};
		B10FB02E246036F3004CA11E /* XCRemoteSwiftPackageReference "swift-protobuf" */ = {
			isa = XCRemoteSwiftPackageReference;
			repositoryURL = "https://github.com/apple/swift-protobuf.git";
			requirement = {
				kind = upToNextMajorVersion;
				minimumVersion = 1.8.0;
			};
		};
		B1E8C9A3247AB869006DC678 /* XCRemoteSwiftPackageReference "ZIPFoundation" */ = {
			isa = XCRemoteSwiftPackageReference;
			repositoryURL = "https://github.com/weichsel/ZIPFoundation.git";
			requirement = {
				kind = upToNextMajorVersion;
				minimumVersion = 0.9.11;
			};
		};
/* End XCRemoteSwiftPackageReference section */

/* Begin XCSwiftPackageProductDependency section */
		01A15802247000D6008BA581 /* FMDB */ = {
			isa = XCSwiftPackageProductDependency;
			package = 01A15801247000D6008BA581 /* XCRemoteSwiftPackageReference "fmdb" */;
			productName = FMDB;
		};
		B10FB02F246036F3004CA11E /* SwiftProtobuf */ = {
			isa = XCSwiftPackageProductDependency;
			package = B10FB02E246036F3004CA11E /* XCRemoteSwiftPackageReference "swift-protobuf" */;
			productName = SwiftProtobuf;
		};
		B1E8C9A4247AB869006DC678 /* ZIPFoundation */ = {
			isa = XCSwiftPackageProductDependency;
			package = B1E8C9A3247AB869006DC678 /* XCRemoteSwiftPackageReference "ZIPFoundation" */;
			productName = ZIPFoundation;
		};
/* End XCSwiftPackageProductDependency section */
	};
	rootObject = 85D759332457048F008175F0 /* Project object */;
}<|MERGE_RESOLUTION|>--- conflicted
+++ resolved
@@ -72,18 +72,15 @@
 		51D420CE245869C800AD70CA /* Home.storyboard in Resources */ = {isa = PBXBuildFile; fileRef = 51D420CD245869C800AD70CA /* Home.storyboard */; };
 		51D420D024586AB300AD70CA /* Settings.storyboard in Resources */ = {isa = PBXBuildFile; fileRef = 51D420CF24586AB300AD70CA /* Settings.storyboard */; };
 		51D420D424586DCA00AD70CA /* NotificationName.swift in Sources */ = {isa = PBXBuildFile; fileRef = 51D420D324586DCA00AD70CA /* NotificationName.swift */; };
-<<<<<<< HEAD
 		51FE277B2475340300BB8144 /* HomeRiskLoadingItemViewConfigurator.swift in Sources */ = {isa = PBXBuildFile; fileRef = 51FE277A2475340300BB8144 /* HomeRiskLoadingItemViewConfigurator.swift */; };
 		51FE277D247535C400BB8144 /* RiskLoadingItemView.xib in Resources */ = {isa = PBXBuildFile; fileRef = 51FE277C247535C400BB8144 /* RiskLoadingItemView.xib */; };
 		51FE277F247535E300BB8144 /* RiskLoadingItemView.swift in Sources */ = {isa = PBXBuildFile; fileRef = 51FE277E247535E300BB8144 /* RiskLoadingItemView.swift */; };
 		710ABB2B2475392600948792 /* ExposureDetectionRiskCell.swift in Sources */ = {isa = PBXBuildFile; fileRef = 710ABB2A2475392600948792 /* ExposureDetectionRiskCell.swift */; };
-=======
 		710ABB1F2475115500948792 /* UITableViewController+Enum.swift in Sources */ = {isa = PBXBuildFile; fileRef = 710ABB1E2475115500948792 /* UITableViewController+Enum.swift */; };
 		710ABB23247513E300948792 /* DynamicTypeTableViewCell.swift in Sources */ = {isa = PBXBuildFile; fileRef = 710ABB22247513E300948792 /* DynamicTypeTableViewCell.swift */; };
 		710ABB25247514BD00948792 /* UIViewController+Segue.swift in Sources */ = {isa = PBXBuildFile; fileRef = 710ABB24247514BD00948792 /* UIViewController+Segue.swift */; };
 		710ABB27247533FA00948792 /* DynamicTableViewController.swift in Sources */ = {isa = PBXBuildFile; fileRef = 710ABB26247533FA00948792 /* DynamicTableViewController.swift */; };
 		710ABB292475353900948792 /* DynamicTableViewModel.swift in Sources */ = {isa = PBXBuildFile; fileRef = 710ABB282475353900948792 /* DynamicTableViewModel.swift */; };
->>>>>>> 96dbb851
 		710ABB2C2475531700948792 /* app-information-assets.xcassets in Resources */ = {isa = PBXBuildFile; fileRef = 71CC3E7C246D308000217F2C /* app-information-assets.xcassets */; };
 		7132F2822477F9C700628648 /* exposure-detection.xcassets in Resources */ = {isa = PBXBuildFile; fileRef = 7132F2812477F9C700628648 /* exposure-detection.xcassets */; };
 		713EA25B247818B000AB7EE8 /* DynamicTypeButton.swift in Sources */ = {isa = PBXBuildFile; fileRef = 713EA25A247818B000AB7EE8 /* DynamicTypeButton.swift */; };
@@ -295,14 +292,9 @@
 		51D420CD245869C800AD70CA /* Home.storyboard */ = {isa = PBXFileReference; lastKnownFileType = file.storyboard; path = Home.storyboard; sourceTree = "<group>"; };
 		51D420CF24586AB300AD70CA /* Settings.storyboard */ = {isa = PBXFileReference; lastKnownFileType = file.storyboard; path = Settings.storyboard; sourceTree = "<group>"; };
 		51D420D324586DCA00AD70CA /* NotificationName.swift */ = {isa = PBXFileReference; lastKnownFileType = sourcecode.swift; path = NotificationName.swift; sourceTree = "<group>"; };
-<<<<<<< HEAD
 		51FE277A2475340300BB8144 /* HomeRiskLoadingItemViewConfigurator.swift */ = {isa = PBXFileReference; lastKnownFileType = sourcecode.swift; path = HomeRiskLoadingItemViewConfigurator.swift; sourceTree = "<group>"; };
 		51FE277C247535C400BB8144 /* RiskLoadingItemView.xib */ = {isa = PBXFileReference; lastKnownFileType = file.xib; path = RiskLoadingItemView.xib; sourceTree = "<group>"; };
 		51FE277E247535E300BB8144 /* RiskLoadingItemView.swift */ = {isa = PBXFileReference; lastKnownFileType = sourcecode.swift; path = RiskLoadingItemView.swift; sourceTree = "<group>"; };
-		710ABB2A2475392600948792 /* ExposureDetectionRiskCell.swift */ = {isa = PBXFileReference; lastKnownFileType = sourcecode.swift; path = ExposureDetectionRiskCell.swift; sourceTree = "<group>"; };
-		714CD8642472883A00F56450 /* ExposureDetectionModel.swift */ = {isa = PBXFileReference; lastKnownFileType = sourcecode.swift; path = ExposureDetectionModel.swift; sourceTree = "<group>"; };
-		714CD8662472885900F56450 /* ExposureDetectionModel+Data.swift */ = {isa = PBXFileReference; lastKnownFileType = sourcecode.swift; path = "ExposureDetectionModel+Data.swift"; sourceTree = "<group>"; };
-=======
 		710ABB1E2475115500948792 /* UITableViewController+Enum.swift */ = {isa = PBXFileReference; lastKnownFileType = sourcecode.swift; path = "UITableViewController+Enum.swift"; sourceTree = "<group>"; };
 		710ABB22247513E300948792 /* DynamicTypeTableViewCell.swift */ = {isa = PBXFileReference; lastKnownFileType = sourcecode.swift; path = DynamicTypeTableViewCell.swift; sourceTree = "<group>"; };
 		710ABB24247514BD00948792 /* UIViewController+Segue.swift */ = {isa = PBXFileReference; lastKnownFileType = sourcecode.swift; path = "UIViewController+Segue.swift"; sourceTree = "<group>"; };
@@ -316,7 +308,6 @@
 		713EA26224798F8500AB7EE8 /* ExposureDetectionHeaderCell.swift */ = {isa = PBXFileReference; lastKnownFileType = sourcecode.swift; path = ExposureDetectionHeaderCell.swift; sourceTree = "<group>"; };
 		714194E9247A65C60072A090 /* DynamicTableViewHeaderSeparatorView.swift */ = {isa = PBXFileReference; lastKnownFileType = sourcecode.swift; path = DynamicTableViewHeaderSeparatorView.swift; sourceTree = "<group>"; };
 		714CD8662472885900F56450 /* ExposureDetectionViewController+DynamicTableViewModel.swift */ = {isa = PBXFileReference; lastKnownFileType = sourcecode.swift; path = "ExposureDetectionViewController+DynamicTableViewModel.swift"; sourceTree = "<group>"; };
->>>>>>> 96dbb851
 		714CD868247297F800F56450 /* NibLoadable.swift */ = {isa = PBXFileReference; lastKnownFileType = sourcecode.swift; path = NibLoadable.swift; sourceTree = "<group>"; };
 		71888C3B246AAF11007AD508 /* DiagnosisKeyAPI.swift */ = {isa = PBXFileReference; lastKnownFileType = sourcecode.swift; path = DiagnosisKeyAPI.swift; sourceTree = "<group>"; };
 		71888C3D246AC0C3007AD508 /* DiagnosisKeyManager.swift */ = {isa = PBXFileReference; lastKnownFileType = sourcecode.swift; path = DiagnosisKeyManager.swift; sourceTree = "<group>"; };
@@ -1526,13 +1517,10 @@
 				85D759412457048F008175F0 /* SceneDelegate.swift in Sources */,
 				51B5B416246DF13D00DC5D3E /* RiskImageItemView.swift in Sources */,
 				B1D7D68C24766D2100E4DA5D /* risk_score_parameters.pb.swift in Sources */,
-<<<<<<< HEAD
 				51B5B416246DF13D00DC5D3E /* RiskImageItemView.swift in Sources */,
-=======
 				71FE1C7F247AC2B500851FEB /* ExposureSubmissionTestResultViewController.swift in Sources */,
 				51B5B416246DF13D00DC5D3E /* RiskItemView.swift in Sources */,
 				713EA25B247818B000AB7EE8 /* DynamicTypeButton.swift in Sources */,
->>>>>>> 96dbb851
 				51CE1BC32460B28D002CF42A /* HomeInfoCellConfigurator.swift in Sources */,
 				514EE99B246D4C4C00DE4884 /* UITableView+Dequeue.swift in Sources */,
 				134FFA10247466BD00D82D14 /* TestEnvironment.swift in Sources */,
@@ -1563,12 +1551,9 @@
 				514EE9A0246D4DF800DE4884 /* HomeRiskItemViewConfigurator.swift in Sources */,
 				518A69FB24687D5800444E66 /* RiskLevel.swift in Sources */,
 				B1741B492462C207006275D9 /* Client.swift in Sources */,
-<<<<<<< HEAD
 				71FD886624725F3300E804D0 /* ExposureDetectionRiskView.swift in Sources */,
 				514C0A0624772F3400F235F6 /* HomeRiskViewConfigurator.swift in Sources */,
-=======
 				710ABB1F2475115500948792 /* UITableViewController+Enum.swift in Sources */,
->>>>>>> 96dbb851
 				51CE1B8B246078B6002CF42A /* InfoCollectionViewCell.swift in Sources */,
 				B14D0CDB246E968C00D5BEBC /* String+Today.swift in Sources */,
 				85142501245DA0B3009D2791 /* UIViewController+Alert.swift in Sources */,
