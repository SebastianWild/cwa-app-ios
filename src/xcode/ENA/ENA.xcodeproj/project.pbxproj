// !$*UTF8*$!
{
	archiveVersion = 1;
	classes = {
	};
	objectVersion = 52;
	objects = {

/* Begin PBXBuildFile section */
		011E13AE24680A4000973467 /* HTTPClient.swift in Sources */ = {isa = PBXBuildFile; fileRef = 011E13AD24680A4000973467 /* HTTPClient.swift */; };
		013DC102245DAC4E00EE58B0 /* Store.swift in Sources */ = {isa = PBXBuildFile; fileRef = 013DC101245DAC4E00EE58B0 /* Store.swift */; };
		01DC23242462DF78001B727C /* ExposureSubmissionViewController.swift in Sources */ = {isa = PBXBuildFile; fileRef = CD99A399245B22B700BF12AF /* ExposureSubmissionViewController.swift */; };
		01DC23252462DFD0001B727C /* ExposureSubmission.storyboard in Resources */ = {isa = PBXBuildFile; fileRef = CD99A39C245B22EE00BF12AF /* ExposureSubmission.storyboard */; };
		01EB1D2D246973F100A7908B /* exposure_notification.pb.swift in Sources */ = {isa = PBXBuildFile; fileRef = 01EB1D27246973F100A7908B /* exposure_notification.pb.swift */; };
		01EB1D2E246973F100A7908B /* risk_level.pb.swift in Sources */ = {isa = PBXBuildFile; fileRef = 01EB1D28246973F100A7908B /* risk_level.pb.swift */; };
		01EB1D2F246973F100A7908B /* file_bucket.pb.swift in Sources */ = {isa = PBXBuildFile; fileRef = 01EB1D29246973F100A7908B /* file_bucket.pb.swift */; };
		01EB1D30246973F100A7908B /* signed_payload.pb.swift in Sources */ = {isa = PBXBuildFile; fileRef = 01EB1D2A246973F100A7908B /* signed_payload.pb.swift */; };
		01EB1D31246973F100A7908B /* risk_score_parameters.pb.swift in Sources */ = {isa = PBXBuildFile; fileRef = 01EB1D2B246973F100A7908B /* risk_score_parameters.pb.swift */; };
		01EB1D32246973F100A7908B /* submission_payload.pb.swift in Sources */ = {isa = PBXBuildFile; fileRef = 01EB1D2C246973F100A7908B /* submission_payload.pb.swift */; };
		01EB1D342469770A00A7908B /* apple_exposure_notification.pb.swift in Sources */ = {isa = PBXBuildFile; fileRef = 01EB1D332469770A00A7908B /* apple_exposure_notification.pb.swift */; };
		130CB19C246D92F800ADE602 /* ENAUITestsOnboarding.swift in Sources */ = {isa = PBXBuildFile; fileRef = 130CB19B246D92F800ADE602 /* ENAUITestsOnboarding.swift */; };
		130CB19D246D931B00ADE602 /* Store.swift in Sources */ = {isa = PBXBuildFile; fileRef = 013DC101245DAC4E00EE58B0 /* Store.swift */; };
		130CB19E246D932F00ADE602 /* NotificationName.swift in Sources */ = {isa = PBXBuildFile; fileRef = 51D420D324586DCA00AD70CA /* NotificationName.swift */; };
		5111E7632460BB1500ED6498 /* HomeInteractor.swift in Sources */ = {isa = PBXBuildFile; fileRef = 5111E7622460BB1500ED6498 /* HomeInteractor.swift */; };
		514E813024618E3D00636861 /* ExposureDetection.storyboard in Resources */ = {isa = PBXBuildFile; fileRef = 514E812F24618E3D00636861 /* ExposureDetection.storyboard */; };
		514E81342461B97800636861 /* ExposureManager.swift in Sources */ = {isa = PBXBuildFile; fileRef = 514E81332461B97700636861 /* ExposureManager.swift */; };
		514EE999246D4C2E00DE4884 /* UITableViewCell+Identifier.swift in Sources */ = {isa = PBXBuildFile; fileRef = 514EE998246D4C2E00DE4884 /* UITableViewCell+Identifier.swift */; };
		514EE99B246D4C4C00DE4884 /* UITableView+Dequeue.swift in Sources */ = {isa = PBXBuildFile; fileRef = 514EE99A246D4C4C00DE4884 /* UITableView+Dequeue.swift */; };
		514EE99D246D4CFB00DE4884 /* TableViewCellConfigurator.swift in Sources */ = {isa = PBXBuildFile; fileRef = 514EE99C246D4CFB00DE4884 /* TableViewCellConfigurator.swift */; };
		514EE9A0246D4DF800DE4884 /* HomeRiskItemViewConfigurator.swift in Sources */ = {isa = PBXBuildFile; fileRef = 514EE99F246D4DF800DE4884 /* HomeRiskItemViewConfigurator.swift */; };
		51895EDC245E16CD0085DA38 /* UIColor.swift in Sources */ = {isa = PBXBuildFile; fileRef = 51895EDB245E16CD0085DA38 /* UIColor.swift */; };
		518A69FB24687D5800444E66 /* RiskLevel.swift in Sources */ = {isa = PBXBuildFile; fileRef = 518A69FA24687D5800444E66 /* RiskLevel.swift */; };
		518A6A1E246A9FCD00444E66 /* HomeRiskCellPropertyHolder.swift in Sources */ = {isa = PBXBuildFile; fileRef = 518A6A1D246A9FCD00444E66 /* HomeRiskCellPropertyHolder.swift */; };
		51B5B414246DF07300DC5D3E /* RiskItemView.xib in Resources */ = {isa = PBXBuildFile; fileRef = 51B5B413246DF07300DC5D3E /* RiskItemView.xib */; };
		51B5B416246DF13D00DC5D3E /* RiskItemView.swift in Sources */ = {isa = PBXBuildFile; fileRef = 51B5B415246DF13D00DC5D3E /* RiskItemView.swift */; };
		51B5B418246E022600DC5D3E /* InsetLabel.swift in Sources */ = {isa = PBXBuildFile; fileRef = 51B5B417246E022600DC5D3E /* InsetLabel.swift */; };
		51B5B41C246EC8B800DC5D3E /* HomeCardCollectionViewCell.swift in Sources */ = {isa = PBXBuildFile; fileRef = 51B5B41B246EC8B800DC5D3E /* HomeCardCollectionViewCell.swift */; };
		51C737BD245B349700286105 /* OnboardingInfoViewController.swift in Sources */ = {isa = PBXBuildFile; fileRef = 51C737BC245B349700286105 /* OnboardingInfoViewController.swift */; };
		51C737BF245B3B5D00286105 /* OnboardingInfo.swift in Sources */ = {isa = PBXBuildFile; fileRef = 51C737BE245B3B5D00286105 /* OnboardingInfo.swift */; };
		51CE1B4A246016B0002CF42A /* UICollectionViewCell+Identifier.swift in Sources */ = {isa = PBXBuildFile; fileRef = 51CE1B49246016B0002CF42A /* UICollectionViewCell+Identifier.swift */; };
		51CE1B4C246016D1002CF42A /* UICollectionReusableView+Identifier.swift in Sources */ = {isa = PBXBuildFile; fileRef = 51CE1B4B246016D1002CF42A /* UICollectionReusableView+Identifier.swift */; };
		51CE1B5524604DD2002CF42A /* HomeLayout.swift in Sources */ = {isa = PBXBuildFile; fileRef = 51CE1B5424604DD2002CF42A /* HomeLayout.swift */; };
		51CE1B85246078B6002CF42A /* ActivateCollectionViewCell.xib in Resources */ = {isa = PBXBuildFile; fileRef = 51CE1B76246078B6002CF42A /* ActivateCollectionViewCell.xib */; };
		51CE1B86246078B6002CF42A /* SubmitCollectionViewCell.swift in Sources */ = {isa = PBXBuildFile; fileRef = 51CE1B77246078B6002CF42A /* SubmitCollectionViewCell.swift */; };
		51CE1B87246078B6002CF42A /* ActivateCollectionViewCell.swift in Sources */ = {isa = PBXBuildFile; fileRef = 51CE1B78246078B6002CF42A /* ActivateCollectionViewCell.swift */; };
		51CE1B88246078B6002CF42A /* RiskCollectionViewCell.xib in Resources */ = {isa = PBXBuildFile; fileRef = 51CE1B79246078B6002CF42A /* RiskCollectionViewCell.xib */; };
		51CE1B89246078B6002CF42A /* RiskCollectionViewCell.swift in Sources */ = {isa = PBXBuildFile; fileRef = 51CE1B7A246078B6002CF42A /* RiskCollectionViewCell.swift */; };
		51CE1B8A246078B6002CF42A /* InfoCollectionViewCell.xib in Resources */ = {isa = PBXBuildFile; fileRef = 51CE1B7B246078B6002CF42A /* InfoCollectionViewCell.xib */; };
		51CE1B8B246078B6002CF42A /* InfoCollectionViewCell.swift in Sources */ = {isa = PBXBuildFile; fileRef = 51CE1B7C246078B6002CF42A /* InfoCollectionViewCell.swift */; };
		51CE1B8C246078B6002CF42A /* SettingsCollectionViewCell.swift in Sources */ = {isa = PBXBuildFile; fileRef = 51CE1B7D246078B6002CF42A /* SettingsCollectionViewCell.swift */; };
		51CE1B8D246078B6002CF42A /* SubmitCollectionViewCell.xib in Resources */ = {isa = PBXBuildFile; fileRef = 51CE1B7E246078B6002CF42A /* SubmitCollectionViewCell.xib */; };
		51CE1B8E246078B6002CF42A /* SettingsCollectionViewCell.xib in Resources */ = {isa = PBXBuildFile; fileRef = 51CE1B7F246078B6002CF42A /* SettingsCollectionViewCell.xib */; };
		51CE1B8F246078B6002CF42A /* HomeFooterSupplementaryView.xib in Resources */ = {isa = PBXBuildFile; fileRef = 51CE1B81246078B6002CF42A /* HomeFooterSupplementaryView.xib */; };
		51CE1B90246078B6002CF42A /* HomeFooterSupplementaryView.swift in Sources */ = {isa = PBXBuildFile; fileRef = 51CE1B82246078B6002CF42A /* HomeFooterSupplementaryView.swift */; };
		51CE1B91246078B6002CF42A /* SectionSystemBackgroundDecorationView.swift in Sources */ = {isa = PBXBuildFile; fileRef = 51CE1B84246078B6002CF42A /* SectionSystemBackgroundDecorationView.swift */; };
		51CE1BB52460AC83002CF42A /* UICollectionView+Dequeue.swift in Sources */ = {isa = PBXBuildFile; fileRef = 51CE1BB42460AC82002CF42A /* UICollectionView+Dequeue.swift */; };
		51CE1BBA2460AFD8002CF42A /* HomeActivateCellConfigurator.swift in Sources */ = {isa = PBXBuildFile; fileRef = 51CE1BB92460AFD8002CF42A /* HomeActivateCellConfigurator.swift */; };
		51CE1BBD2460B1CB002CF42A /* CollectionViewCellConfigurator.swift in Sources */ = {isa = PBXBuildFile; fileRef = 51CE1BBC2460B1CB002CF42A /* CollectionViewCellConfigurator.swift */; };
		51CE1BBF2460B222002CF42A /* HomeRiskCellConfigurator.swift in Sources */ = {isa = PBXBuildFile; fileRef = 51CE1BBE2460B222002CF42A /* HomeRiskCellConfigurator.swift */; };
		51CE1BC12460B256002CF42A /* HomeSubmitCellConfigurator.swift in Sources */ = {isa = PBXBuildFile; fileRef = 51CE1BC02460B256002CF42A /* HomeSubmitCellConfigurator.swift */; };
		51CE1BC32460B28D002CF42A /* HomeInfoCellConfigurator.swift in Sources */ = {isa = PBXBuildFile; fileRef = 51CE1BC22460B28D002CF42A /* HomeInfoCellConfigurator.swift */; };
		51CE1BC52460B2AF002CF42A /* HomeSettingsCellConfigurator.swift in Sources */ = {isa = PBXBuildFile; fileRef = 51CE1BC42460B2AF002CF42A /* HomeSettingsCellConfigurator.swift */; };
		51D420B12458397300AD70CA /* Onboarding.storyboard in Resources */ = {isa = PBXBuildFile; fileRef = 51D420B02458397300AD70CA /* Onboarding.storyboard */; };
		51D420B424583ABB00AD70CA /* AppStoryboard.swift in Sources */ = {isa = PBXBuildFile; fileRef = 51D420B324583ABB00AD70CA /* AppStoryboard.swift */; };
		51D420B724583B7200AD70CA /* NSObject+Identifier.swift in Sources */ = {isa = PBXBuildFile; fileRef = 51D420B624583B7200AD70CA /* NSObject+Identifier.swift */; };
		51D420B924583B8300AD70CA /* UIViewController+AppStoryboard.swift in Sources */ = {isa = PBXBuildFile; fileRef = 51D420B824583B8300AD70CA /* UIViewController+AppStoryboard.swift */; };
		51D420BB24583BF400AD70CA /* LaunchInstructor.swift in Sources */ = {isa = PBXBuildFile; fileRef = 51D420BA24583BF400AD70CA /* LaunchInstructor.swift */; };
		51D420C424583E3300AD70CA /* SettingsViewController.swift in Sources */ = {isa = PBXBuildFile; fileRef = 51D420C324583E3300AD70CA /* SettingsViewController.swift */; };
		51D420CE245869C800AD70CA /* Home.storyboard in Resources */ = {isa = PBXBuildFile; fileRef = 51D420CD245869C800AD70CA /* Home.storyboard */; };
		51D420D024586AB300AD70CA /* Settings.storyboard in Resources */ = {isa = PBXBuildFile; fileRef = 51D420CF24586AB300AD70CA /* Settings.storyboard */; };
		51D420D424586DCA00AD70CA /* NotificationName.swift in Sources */ = {isa = PBXBuildFile; fileRef = 51D420D324586DCA00AD70CA /* NotificationName.swift */; };
		714CD8652472883A00F56450 /* ExposureDetectionModel.swift in Sources */ = {isa = PBXBuildFile; fileRef = 714CD8642472883A00F56450 /* ExposureDetectionModel.swift */; };
		714CD8672472885900F56450 /* ExposureDetectionModel+Data.swift in Sources */ = {isa = PBXBuildFile; fileRef = 714CD8662472885900F56450 /* ExposureDetectionModel+Data.swift */; };
		714CD869247297F800F56450 /* NibLoadable.swift in Sources */ = {isa = PBXBuildFile; fileRef = 714CD868247297F800F56450 /* NibLoadable.swift */; };
		71FD8862246EB27F00E804D0 /* ExposureDetectionViewController.swift in Sources */ = {isa = PBXBuildFile; fileRef = 71FD8861246EB27F00E804D0 /* ExposureDetectionViewController.swift */; };
		71FD886424725F2000E804D0 /* ExposureDetectionRiskCell.xib in Resources */ = {isa = PBXBuildFile; fileRef = 71FD886324725F2000E804D0 /* ExposureDetectionRiskCell.xib */; };
		71FD886624725F3300E804D0 /* ExposureDetectionRiskCell.swift in Sources */ = {isa = PBXBuildFile; fileRef = 71FD886524725F3300E804D0 /* ExposureDetectionRiskCell.swift */; };
		85142501245DA0B3009D2791 /* UIViewController+Alert.swift in Sources */ = {isa = PBXBuildFile; fileRef = 85142500245DA0B3009D2791 /* UIViewController+Alert.swift */; };
		8539874F2467094E00D28B62 /* AppIcon.xcassets in Resources */ = {isa = PBXBuildFile; fileRef = 8539874E2467094E00D28B62 /* AppIcon.xcassets */; };
		853D987A24694A8700490DBA /* ENAButton.swift in Sources */ = {isa = PBXBuildFile; fileRef = 853D987924694A8700490DBA /* ENAButton.swift */; };
		853D98832469DC5000490DBA /* ExposureNotificationSetting.storyboard in Resources */ = {isa = PBXBuildFile; fileRef = 853D98822469DC5000490DBA /* ExposureNotificationSetting.storyboard */; };
		853D98852469DC8100490DBA /* ExposureNotificationSettingViewController.swift in Sources */ = {isa = PBXBuildFile; fileRef = 853D98842469DC8100490DBA /* ExposureNotificationSettingViewController.swift */; };
		858F6F6E245A103C009FFD33 /* ExposureNotification.framework in Frameworks */ = {isa = PBXBuildFile; fileRef = 858F6F6D245A103C009FFD33 /* ExposureNotification.framework */; };
		8595BF5F246032D90056EA27 /* ENASwitch.swift in Sources */ = {isa = PBXBuildFile; fileRef = 8595BF5E246032D90056EA27 /* ENASwitch.swift */; };
		85D7593F2457048F008175F0 /* AppDelegate.swift in Sources */ = {isa = PBXBuildFile; fileRef = 85D7593E2457048F008175F0 /* AppDelegate.swift */; };
		85D759412457048F008175F0 /* SceneDelegate.swift in Sources */ = {isa = PBXBuildFile; fileRef = 85D759402457048F008175F0 /* SceneDelegate.swift */; };
		85D7594B24570491008175F0 /* Assets.xcassets in Resources */ = {isa = PBXBuildFile; fileRef = 85D7594A24570491008175F0 /* Assets.xcassets */; };
		85D7594E24570491008175F0 /* LaunchScreen.storyboard in Resources */ = {isa = PBXBuildFile; fileRef = 85D7594C24570491008175F0 /* LaunchScreen.storyboard */; };
		85D7596424570491008175F0 /* ENAUITests.swift in Sources */ = {isa = PBXBuildFile; fileRef = 85D7596324570491008175F0 /* ENAUITests.swift */; };
		B10FB030246036F3004CA11E /* SwiftProtobuf in Frameworks */ = {isa = PBXBuildFile; productRef = B10FB02F246036F3004CA11E /* SwiftProtobuf */; };
		B10FD5EC246EAAD900E9D7F2 /* AppInformationViewController.swift in Sources */ = {isa = PBXBuildFile; fileRef = 71CC3E97246D358E00217F2C /* AppInformationViewController.swift */; };
		B10FD5ED246EAADC00E9D7F2 /* AppInformationDetailViewController.swift in Sources */ = {isa = PBXBuildFile; fileRef = 71CC3E9E246D6B6800217F2C /* AppInformationDetailViewController.swift */; };
		B10FD5EE246EAADF00E9D7F2 /* AppInformationHelpViewController.swift in Sources */ = {isa = PBXBuildFile; fileRef = 71CC3EA4246D74E800217F2C /* AppInformationHelpViewController.swift */; };
		B10FD5EF246EAB0100E9D7F2 /* AppInformationHelpModel.swift in Sources */ = {isa = PBXBuildFile; fileRef = 71FD885D246D7E1500E804D0 /* AppInformationHelpModel.swift */; };
		B10FD5F0246EAB0400E9D7F2 /* AppInformationHelpModelData.swift in Sources */ = {isa = PBXBuildFile; fileRef = 71FD885F246D7E3100E804D0 /* AppInformationHelpModelData.swift */; };
		B10FD5F1246EAB1000E9D7F2 /* AppInformationDetailModelData.swift in Sources */ = {isa = PBXBuildFile; fileRef = 71CC3E9C246D5D8000217F2C /* AppInformationDetailModelData.swift */; };
		B10FD5F2246EAB1600E9D7F2 /* AppInformationDetailModel.swift in Sources */ = {isa = PBXBuildFile; fileRef = 71CC3E9A246D5D6C00217F2C /* AppInformationDetailModel.swift */; };
		B10FD5F4246EAC1700E9D7F2 /* AppleFilesWriter.swift in Sources */ = {isa = PBXBuildFile; fileRef = B10FD5F3246EAC1700E9D7F2 /* AppleFilesWriter.swift */; };
		B111EDEB2465B1E7001AEBB4 /* MockClient.swift in Sources */ = {isa = PBXBuildFile; fileRef = B111EDEA2465B1E7001AEBB4 /* MockClient.swift */; };
		B111EE2C2465D9F7001AEBB4 /* String+Localization.swift in Sources */ = {isa = PBXBuildFile; fileRef = B111EE2B2465D9F7001AEBB4 /* String+Localization.swift */; };
		B112545A246F2C6500AB5036 /* ENTemporaryExposureKey+Convert.swift in Sources */ = {isa = PBXBuildFile; fileRef = B1125459246F2C6500AB5036 /* ENTemporaryExposureKey+Convert.swift */; };
		B11E619B246EE4B0004A056A /* DynamicTypeLabel.swift in Sources */ = {isa = PBXBuildFile; fileRef = 71CC3EA0246D6BBF00217F2C /* DynamicTypeLabel.swift */; };
		B11E619C246EE4E9004A056A /* UIFont+DynamicType.swift in Sources */ = {isa = PBXBuildFile; fileRef = 71CC3EA2246D6C4000217F2C /* UIFont+DynamicType.swift */; };
		B14D0CD9246E946E00D5BEBC /* ExposureDetectionTransaction.swift in Sources */ = {isa = PBXBuildFile; fileRef = B1A9E70D246D73180024CC12 /* ExposureDetectionTransaction.swift */; };
		B14D0CDB246E968C00D5BEBC /* String+Today.swift in Sources */ = {isa = PBXBuildFile; fileRef = B14D0CDA246E968C00D5BEBC /* String+Today.swift */; };
		B14D0CDD246E972400D5BEBC /* ExposureDetectionTransactionDelegate.swift in Sources */ = {isa = PBXBuildFile; fileRef = B14D0CDC246E972400D5BEBC /* ExposureDetectionTransactionDelegate.swift */; };
		B14D0CDF246E976400D5BEBC /* ExposureDetectionTransaction+DidEndPrematurelyReason.swift in Sources */ = {isa = PBXBuildFile; fileRef = B14D0CDE246E976400D5BEBC /* ExposureDetectionTransaction+DidEndPrematurelyReason.swift */; };
		B153096A24706F1000A4A1BD /* URLSession+Default.swift in Sources */ = {isa = PBXBuildFile; fileRef = B153096924706F1000A4A1BD /* URLSession+Default.swift */; };
		B153096C24706F2400A4A1BD /* URLSessionConfiguration+Default.swift in Sources */ = {isa = PBXBuildFile; fileRef = B153096B24706F2400A4A1BD /* URLSessionConfiguration+Default.swift */; };
		B154F59B246DD5CF003E891E /* Client+Convenience.swift in Sources */ = {isa = PBXBuildFile; fileRef = B154F59A246DD5CF003E891E /* Client+Convenience.swift */; };
		B1741B492462C207006275D9 /* Client.swift in Sources */ = {isa = PBXBuildFile; fileRef = B1741B482462C207006275D9 /* Client.swift */; };
		B1741B4B2462C21C006275D9 /* DMQRCodeScanViewController.swift in Sources */ = {isa = PBXBuildFile; fileRef = B1741B402461A511006275D9 /* DMQRCodeScanViewController.swift */; };
		B1741B4C2462C21F006275D9 /* DMDeveloperMenu.swift in Sources */ = {isa = PBXBuildFile; fileRef = B1741B432461C257006275D9 /* DMDeveloperMenu.swift */; };
		B1741B4D2462C21F006275D9 /* DMQRCodeViewController.swift in Sources */ = {isa = PBXBuildFile; fileRef = B1741B3D24619179006275D9 /* DMQRCodeViewController.swift */; };
		B1741B4E2462C21F006275D9 /* DMViewController.swift in Sources */ = {isa = PBXBuildFile; fileRef = B1569DDE245D70990079FCD7 /* DMViewController.swift */; };
		B1741B582462EBDB006275D9 /* HomeViewController.swift in Sources */ = {isa = PBXBuildFile; fileRef = 51CE1B2E245F5CFC002CF42A /* HomeViewController.swift */; };
		B1741B5A2462F4DE006275D9 /* TanEntryViewController.swift in Sources */ = {isa = PBXBuildFile; fileRef = B1741B592462F4DE006275D9 /* TanEntryViewController.swift */; };
		B17A44A22464906A00CB195E /* KeyTests.swift in Sources */ = {isa = PBXBuildFile; fileRef = B17A44A12464906A00CB195E /* KeyTests.swift */; };
		B18C411D246DB30000B8D8CB /* URL+Helper.swift in Sources */ = {isa = PBXBuildFile; fileRef = B18C411C246DB30000B8D8CB /* URL+Helper.swift */; };
		B18C411F246DB4B400B8D8CB /* Sap_Model.swift in Sources */ = {isa = PBXBuildFile; fileRef = B18C411E246DB4B400B8D8CB /* Sap_Model.swift */; };
		B1A76E9F24714AC700EA5208 /* HTTPClient+Configuration.swift in Sources */ = {isa = PBXBuildFile; fileRef = B1A76E9E24714AC700EA5208 /* HTTPClient+Configuration.swift */; };
		B1A76EA224714F7900EA5208 /* ClientModeTests.swift in Sources */ = {isa = PBXBuildFile; fileRef = B1CF8D0F246C1F4100DBE135 /* ClientModeTests.swift */; };
		B1B381432472EF8B0056BEEE /* HTTPClient+Configuration.swift in Sources */ = {isa = PBXBuildFile; fileRef = B12995E8246C344100854AD0 /* HTTPClient+Configuration.swift */; };
		B1B9CF1F246ED2E8008F04F5 /* Sap_FilebucketTests.swift in Sources */ = {isa = PBXBuildFile; fileRef = B1B9CF1E246ED2E8008F04F5 /* Sap_FilebucketTests.swift */; };
		B1B9CF21246ED2F2008F04F5 /* 2020-04-27-full-day-from-sap-api.proto in Resources */ = {isa = PBXBuildFile; fileRef = B1B9CF20246ED2F2008F04F5 /* 2020-04-27-full-day-from-sap-api.proto */; };
		B1BC090F246B1A0C00302424 /* PersistedAndPublished.swift in Sources */ = {isa = PBXBuildFile; fileRef = B1BC090E246B1A0C00302424 /* PersistedAndPublished.swift */; };
		B1D431C8246C69F300E728AD /* HTTPClient+ConfigurationTests.swift in Sources */ = {isa = PBXBuildFile; fileRef = B1D431C7246C69F300E728AD /* HTTPClient+ConfigurationTests.swift */; };
		B1D431CB246C84A400E728AD /* SignedPayloadStore.swift in Sources */ = {isa = PBXBuildFile; fileRef = B1D431CA246C84A400E728AD /* SignedPayloadStore.swift */; };
		B1D431CE246C84F200E728AD /* SignedPayloadStoreTests.swift in Sources */ = {isa = PBXBuildFile; fileRef = B1D431CC246C84ED00E728AD /* SignedPayloadStoreTests.swift */; };
		B1DDDABC247137B000A07175 /* HTTPClientConfigurationEndpointTests.swift in Sources */ = {isa = PBXBuildFile; fileRef = B1DDDABB247137B000A07175 /* HTTPClientConfigurationEndpointTests.swift */; };
		B1DDDABE24713BAD00A07175 /* VerifiedSapFileBucket.swift in Sources */ = {isa = PBXBuildFile; fileRef = B1A9E710246D782F0024CC12 /* VerifiedSapFileBucket.swift */; };
		B1EAEC8B24711884003BE9A2 /* URLSession+Convenience.swift in Sources */ = {isa = PBXBuildFile; fileRef = B1EAEC8A24711884003BE9A2 /* URLSession+Convenience.swift */; };
		B1EAEC8F247118D1003BE9A2 /* URLSession+ConvenienceTests.swift in Sources */ = {isa = PBXBuildFile; fileRef = B1EAEC8D247118CB003BE9A2 /* URLSession+ConvenienceTests.swift */; };
		B1EAEC91247128ED003BE9A2 /* ClientMode.swift in Sources */ = {isa = PBXBuildFile; fileRef = B1EAEC90247128ED003BE9A2 /* ClientMode.swift */; };
		B1F82DF224718C7300E2E56A /* DMConfigurationViewController.swift in Sources */ = {isa = PBXBuildFile; fileRef = B1F82DF124718C7300E2E56A /* DMConfigurationViewController.swift */; };
		CD678F6B246C43E200B6A0F8 /* MockExposureManager.swift in Sources */ = {isa = PBXBuildFile; fileRef = CD678F6A246C43E200B6A0F8 /* MockExposureManager.swift */; };
		CD678F6D246C43EE00B6A0F8 /* MockTestClient.swift in Sources */ = {isa = PBXBuildFile; fileRef = CD678F6C246C43EE00B6A0F8 /* MockTestClient.swift */; };
		CD678F6F246C43FC00B6A0F8 /* MockURLSession.swift in Sources */ = {isa = PBXBuildFile; fileRef = CD678F6E246C43FC00B6A0F8 /* MockURLSession.swift */; };
		CD99A3A7245B33D500BF12AF /* ConfirmationViewController.swift in Sources */ = {isa = PBXBuildFile; fileRef = CD99A3A6245B33D500BF12AF /* ConfirmationViewController.swift */; };
		CD99A3A9245C272400BF12AF /* ExposureSubmissionService.swift in Sources */ = {isa = PBXBuildFile; fileRef = CD99A3A8245C272400BF12AF /* ExposureSubmissionService.swift */; };
		CD99A3C52461558200BF12AF /* CocoaLumberjackSwift in Frameworks */ = {isa = PBXBuildFile; productRef = CD99A3C42461558200BF12AF /* CocoaLumberjackSwift */; };
		CD99A3C7246155C300BF12AF /* Logger.swift in Sources */ = {isa = PBXBuildFile; fileRef = CD99A3C6246155C300BF12AF /* Logger.swift */; };
		CD99A3CA2461A47C00BF12AF /* AppStrings.swift in Sources */ = {isa = PBXBuildFile; fileRef = CD99A3C92461A47C00BF12AF /* AppStrings.swift */; };
		CDF27BD3246ADBA70044D32B /* ExposureSubmissionServiceTests.swift in Sources */ = {isa = PBXBuildFile; fileRef = CDF27BD2246ADBA70044D32B /* ExposureSubmissionServiceTests.swift */; };
		CDF27BD5246ADBF30044D32B /* HTTPClientTests.swift in Sources */ = {isa = PBXBuildFile; fileRef = CDF27BD4246ADBF30044D32B /* HTTPClientTests.swift */; };
		EE20EA072469883900770683 /* RiskLegend.storyboard in Resources */ = {isa = PBXBuildFile; fileRef = EE20EA062469883900770683 /* RiskLegend.storyboard */; };
		EE20EA0A24699A5800770683 /* RiskLegendTableViewController.swift in Sources */ = {isa = PBXBuildFile; fileRef = EE20EA0924699A5800770683 /* RiskLegendTableViewController.swift */; };
		EE20EA0C24699AA100770683 /* RiskLegendTableViewCell.swift in Sources */ = {isa = PBXBuildFile; fileRef = EE20EA0B24699AA100770683 /* RiskLegendTableViewCell.swift */; };
		EE20EA0E246ABED600770683 /* RiskLegendFactory.swift in Sources */ = {isa = PBXBuildFile; fileRef = EE20EA0D246ABED600770683 /* RiskLegendFactory.swift */; };
		EE278B2B245F0B32008B06F9 /* ColorStyle.swift in Sources */ = {isa = PBXBuildFile; fileRef = EE278B2A245F0B32008B06F9 /* ColorStyle.swift */; };
		EE278B2D245F2BBB008B06F9 /* InviteFriends.storyboard in Resources */ = {isa = PBXBuildFile; fileRef = EE278B2C245F2BBB008B06F9 /* InviteFriends.storyboard */; };
		EE278B30245F2C8A008B06F9 /* FriendsInviteController.swift in Sources */ = {isa = PBXBuildFile; fileRef = EE278B2F245F2C8A008B06F9 /* FriendsInviteController.swift */; };
		EE46E5D82466AEA50057627F /* UIView.swift in Sources */ = {isa = PBXBuildFile; fileRef = EE46E5D72466AEA50057627F /* UIView.swift */; };
		EE70C23D245B09EA00AC9B2F /* Localizable.strings in Resources */ = {isa = PBXBuildFile; fileRef = EE70C23A245B09E900AC9B2F /* Localizable.strings */; };
		EE92A33E245D96DA006B97B0 /* Localizable.stringsdict in Resources */ = {isa = PBXBuildFile; fileRef = EE92A340245D96DA006B97B0 /* Localizable.stringsdict */; };
		EEF1067A246EBF8B009DFB4E /* ResetViewController.swift in Sources */ = {isa = PBXBuildFile; fileRef = EEF10679246EBF8B009DFB4E /* ResetViewController.swift */; };
/* End PBXBuildFile section */

/* Begin PBXContainerItemProxy section */
		85D7595524570491008175F0 /* PBXContainerItemProxy */ = {
			isa = PBXContainerItemProxy;
			containerPortal = 85D759332457048F008175F0 /* Project object */;
			proxyType = 1;
			remoteGlobalIDString = 85D7593A2457048F008175F0;
			remoteInfo = ENA;
		};
		85D7596024570491008175F0 /* PBXContainerItemProxy */ = {
			isa = PBXContainerItemProxy;
			containerPortal = 85D759332457048F008175F0 /* Project object */;
			proxyType = 1;
			remoteGlobalIDString = 85D7593A2457048F008175F0;
			remoteInfo = ENA;
		};
/* End PBXContainerItemProxy section */

/* Begin PBXCopyFilesBuildPhase section */
		B102BDB924603FD600CD55A2 /* Embed Frameworks */ = {
			isa = PBXCopyFilesBuildPhase;
			buildActionMask = 2147483647;
			dstPath = "";
			dstSubfolderSpec = 10;
			files = (
			);
			name = "Embed Frameworks";
			runOnlyForDeploymentPostprocessing = 0;
		};
/* End PBXCopyFilesBuildPhase section */

/* Begin PBXFileReference section */
		011E13AD24680A4000973467 /* HTTPClient.swift */ = {isa = PBXFileReference; lastKnownFileType = sourcecode.swift; path = HTTPClient.swift; sourceTree = "<group>"; };
		013DC101245DAC4E00EE58B0 /* Store.swift */ = {isa = PBXFileReference; lastKnownFileType = sourcecode.swift; path = Store.swift; sourceTree = "<group>"; };
		01EB1D27246973F100A7908B /* exposure_notification.pb.swift */ = {isa = PBXFileReference; fileEncoding = 4; lastKnownFileType = sourcecode.swift; name = exposure_notification.pb.swift; path = ../../../../../proto/output/exposure_notification.pb.swift; sourceTree = "<group>"; };
		01EB1D28246973F100A7908B /* risk_level.pb.swift */ = {isa = PBXFileReference; fileEncoding = 4; lastKnownFileType = sourcecode.swift; name = risk_level.pb.swift; path = ../../../../../proto/output/risk_level.pb.swift; sourceTree = "<group>"; };
		01EB1D29246973F100A7908B /* file_bucket.pb.swift */ = {isa = PBXFileReference; fileEncoding = 4; lastKnownFileType = sourcecode.swift; name = file_bucket.pb.swift; path = ../../../../../proto/output/file_bucket.pb.swift; sourceTree = "<group>"; };
		01EB1D2A246973F100A7908B /* signed_payload.pb.swift */ = {isa = PBXFileReference; fileEncoding = 4; lastKnownFileType = sourcecode.swift; name = signed_payload.pb.swift; path = ../../../../../proto/output/signed_payload.pb.swift; sourceTree = "<group>"; };
		01EB1D2B246973F100A7908B /* risk_score_parameters.pb.swift */ = {isa = PBXFileReference; fileEncoding = 4; lastKnownFileType = sourcecode.swift; name = risk_score_parameters.pb.swift; path = ../../../../../proto/output/risk_score_parameters.pb.swift; sourceTree = "<group>"; };
		01EB1D2C246973F100A7908B /* submission_payload.pb.swift */ = {isa = PBXFileReference; fileEncoding = 4; lastKnownFileType = sourcecode.swift; name = submission_payload.pb.swift; path = ../../../../../proto/output/submission_payload.pb.swift; sourceTree = "<group>"; };
		01EB1D332469770A00A7908B /* apple_exposure_notification.pb.swift */ = {isa = PBXFileReference; fileEncoding = 4; lastKnownFileType = sourcecode.swift; name = apple_exposure_notification.pb.swift; path = ../../../../../proto/output/apple_exposure_notification.pb.swift; sourceTree = "<group>"; };
		130CB19B246D92F800ADE602 /* ENAUITestsOnboarding.swift */ = {isa = PBXFileReference; fileEncoding = 4; lastKnownFileType = sourcecode.swift; path = ENAUITestsOnboarding.swift; sourceTree = "<group>"; };
		5111E7622460BB1500ED6498 /* HomeInteractor.swift */ = {isa = PBXFileReference; lastKnownFileType = sourcecode.swift; path = HomeInteractor.swift; sourceTree = "<group>"; };
		514E812F24618E3D00636861 /* ExposureDetection.storyboard */ = {isa = PBXFileReference; lastKnownFileType = file.storyboard; path = ExposureDetection.storyboard; sourceTree = "<group>"; };
		514E81332461B97700636861 /* ExposureManager.swift */ = {isa = PBXFileReference; fileEncoding = 4; lastKnownFileType = sourcecode.swift; path = ExposureManager.swift; sourceTree = "<group>"; };
		514EE998246D4C2E00DE4884 /* UITableViewCell+Identifier.swift */ = {isa = PBXFileReference; lastKnownFileType = sourcecode.swift; path = "UITableViewCell+Identifier.swift"; sourceTree = "<group>"; };
		514EE99A246D4C4C00DE4884 /* UITableView+Dequeue.swift */ = {isa = PBXFileReference; lastKnownFileType = sourcecode.swift; path = "UITableView+Dequeue.swift"; sourceTree = "<group>"; };
		514EE99C246D4CFB00DE4884 /* TableViewCellConfigurator.swift */ = {isa = PBXFileReference; lastKnownFileType = sourcecode.swift; path = TableViewCellConfigurator.swift; sourceTree = "<group>"; };
		514EE99F246D4DF800DE4884 /* HomeRiskItemViewConfigurator.swift */ = {isa = PBXFileReference; lastKnownFileType = sourcecode.swift; path = HomeRiskItemViewConfigurator.swift; sourceTree = "<group>"; };
		51895EDB245E16CD0085DA38 /* UIColor.swift */ = {isa = PBXFileReference; lastKnownFileType = sourcecode.swift; path = UIColor.swift; sourceTree = "<group>"; };
		518A69FA24687D5800444E66 /* RiskLevel.swift */ = {isa = PBXFileReference; lastKnownFileType = sourcecode.swift; path = RiskLevel.swift; sourceTree = "<group>"; };
		518A6A1D246A9FCD00444E66 /* HomeRiskCellPropertyHolder.swift */ = {isa = PBXFileReference; lastKnownFileType = sourcecode.swift; path = HomeRiskCellPropertyHolder.swift; sourceTree = "<group>"; };
		51B5B413246DF07300DC5D3E /* RiskItemView.xib */ = {isa = PBXFileReference; lastKnownFileType = file.xib; path = RiskItemView.xib; sourceTree = "<group>"; };
		51B5B415246DF13D00DC5D3E /* RiskItemView.swift */ = {isa = PBXFileReference; lastKnownFileType = sourcecode.swift; path = RiskItemView.swift; sourceTree = "<group>"; };
		51B5B417246E022600DC5D3E /* InsetLabel.swift */ = {isa = PBXFileReference; lastKnownFileType = sourcecode.swift; path = InsetLabel.swift; sourceTree = "<group>"; };
		51B5B41B246EC8B800DC5D3E /* HomeCardCollectionViewCell.swift */ = {isa = PBXFileReference; lastKnownFileType = sourcecode.swift; path = HomeCardCollectionViewCell.swift; sourceTree = "<group>"; };
		51C737BC245B349700286105 /* OnboardingInfoViewController.swift */ = {isa = PBXFileReference; lastKnownFileType = sourcecode.swift; path = OnboardingInfoViewController.swift; sourceTree = "<group>"; };
		51C737BE245B3B5D00286105 /* OnboardingInfo.swift */ = {isa = PBXFileReference; lastKnownFileType = sourcecode.swift; path = OnboardingInfo.swift; sourceTree = "<group>"; };
		51CE1B2E245F5CFC002CF42A /* HomeViewController.swift */ = {isa = PBXFileReference; lastKnownFileType = sourcecode.swift; path = HomeViewController.swift; sourceTree = "<group>"; };
		51CE1B49246016B0002CF42A /* UICollectionViewCell+Identifier.swift */ = {isa = PBXFileReference; lastKnownFileType = sourcecode.swift; path = "UICollectionViewCell+Identifier.swift"; sourceTree = "<group>"; };
		51CE1B4B246016D1002CF42A /* UICollectionReusableView+Identifier.swift */ = {isa = PBXFileReference; lastKnownFileType = sourcecode.swift; path = "UICollectionReusableView+Identifier.swift"; sourceTree = "<group>"; };
		51CE1B5424604DD2002CF42A /* HomeLayout.swift */ = {isa = PBXFileReference; lastKnownFileType = sourcecode.swift; path = HomeLayout.swift; sourceTree = "<group>"; };
		51CE1B76246078B6002CF42A /* ActivateCollectionViewCell.xib */ = {isa = PBXFileReference; fileEncoding = 4; lastKnownFileType = file.xib; path = ActivateCollectionViewCell.xib; sourceTree = "<group>"; };
		51CE1B77246078B6002CF42A /* SubmitCollectionViewCell.swift */ = {isa = PBXFileReference; fileEncoding = 4; lastKnownFileType = sourcecode.swift; path = SubmitCollectionViewCell.swift; sourceTree = "<group>"; };
		51CE1B78246078B6002CF42A /* ActivateCollectionViewCell.swift */ = {isa = PBXFileReference; fileEncoding = 4; lastKnownFileType = sourcecode.swift; path = ActivateCollectionViewCell.swift; sourceTree = "<group>"; };
		51CE1B79246078B6002CF42A /* RiskCollectionViewCell.xib */ = {isa = PBXFileReference; fileEncoding = 4; lastKnownFileType = file.xib; path = RiskCollectionViewCell.xib; sourceTree = "<group>"; };
		51CE1B7A246078B6002CF42A /* RiskCollectionViewCell.swift */ = {isa = PBXFileReference; fileEncoding = 4; lastKnownFileType = sourcecode.swift; path = RiskCollectionViewCell.swift; sourceTree = "<group>"; };
		51CE1B7B246078B6002CF42A /* InfoCollectionViewCell.xib */ = {isa = PBXFileReference; fileEncoding = 4; lastKnownFileType = file.xib; path = InfoCollectionViewCell.xib; sourceTree = "<group>"; };
		51CE1B7C246078B6002CF42A /* InfoCollectionViewCell.swift */ = {isa = PBXFileReference; fileEncoding = 4; lastKnownFileType = sourcecode.swift; path = InfoCollectionViewCell.swift; sourceTree = "<group>"; };
		51CE1B7D246078B6002CF42A /* SettingsCollectionViewCell.swift */ = {isa = PBXFileReference; fileEncoding = 4; lastKnownFileType = sourcecode.swift; path = SettingsCollectionViewCell.swift; sourceTree = "<group>"; };
		51CE1B7E246078B6002CF42A /* SubmitCollectionViewCell.xib */ = {isa = PBXFileReference; fileEncoding = 4; lastKnownFileType = file.xib; path = SubmitCollectionViewCell.xib; sourceTree = "<group>"; };
		51CE1B7F246078B6002CF42A /* SettingsCollectionViewCell.xib */ = {isa = PBXFileReference; fileEncoding = 4; lastKnownFileType = file.xib; path = SettingsCollectionViewCell.xib; sourceTree = "<group>"; };
		51CE1B81246078B6002CF42A /* HomeFooterSupplementaryView.xib */ = {isa = PBXFileReference; fileEncoding = 4; lastKnownFileType = file.xib; path = HomeFooterSupplementaryView.xib; sourceTree = "<group>"; };
		51CE1B82246078B6002CF42A /* HomeFooterSupplementaryView.swift */ = {isa = PBXFileReference; fileEncoding = 4; lastKnownFileType = sourcecode.swift; path = HomeFooterSupplementaryView.swift; sourceTree = "<group>"; };
		51CE1B84246078B6002CF42A /* SectionSystemBackgroundDecorationView.swift */ = {isa = PBXFileReference; fileEncoding = 4; lastKnownFileType = sourcecode.swift; path = SectionSystemBackgroundDecorationView.swift; sourceTree = "<group>"; };
		51CE1BB42460AC82002CF42A /* UICollectionView+Dequeue.swift */ = {isa = PBXFileReference; lastKnownFileType = sourcecode.swift; path = "UICollectionView+Dequeue.swift"; sourceTree = "<group>"; };
		51CE1BB92460AFD8002CF42A /* HomeActivateCellConfigurator.swift */ = {isa = PBXFileReference; lastKnownFileType = sourcecode.swift; path = HomeActivateCellConfigurator.swift; sourceTree = "<group>"; };
		51CE1BBC2460B1CB002CF42A /* CollectionViewCellConfigurator.swift */ = {isa = PBXFileReference; fileEncoding = 4; lastKnownFileType = sourcecode.swift; path = CollectionViewCellConfigurator.swift; sourceTree = "<group>"; };
		51CE1BBE2460B222002CF42A /* HomeRiskCellConfigurator.swift */ = {isa = PBXFileReference; lastKnownFileType = sourcecode.swift; path = HomeRiskCellConfigurator.swift; sourceTree = "<group>"; };
		51CE1BC02460B256002CF42A /* HomeSubmitCellConfigurator.swift */ = {isa = PBXFileReference; lastKnownFileType = sourcecode.swift; path = HomeSubmitCellConfigurator.swift; sourceTree = "<group>"; };
		51CE1BC22460B28D002CF42A /* HomeInfoCellConfigurator.swift */ = {isa = PBXFileReference; lastKnownFileType = sourcecode.swift; path = HomeInfoCellConfigurator.swift; sourceTree = "<group>"; };
		51CE1BC42460B2AF002CF42A /* HomeSettingsCellConfigurator.swift */ = {isa = PBXFileReference; lastKnownFileType = sourcecode.swift; path = HomeSettingsCellConfigurator.swift; sourceTree = "<group>"; };
		51D420B02458397300AD70CA /* Onboarding.storyboard */ = {isa = PBXFileReference; lastKnownFileType = file.storyboard; path = Onboarding.storyboard; sourceTree = "<group>"; };
		51D420B324583ABB00AD70CA /* AppStoryboard.swift */ = {isa = PBXFileReference; lastKnownFileType = sourcecode.swift; path = AppStoryboard.swift; sourceTree = "<group>"; };
		51D420B624583B7200AD70CA /* NSObject+Identifier.swift */ = {isa = PBXFileReference; lastKnownFileType = sourcecode.swift; path = "NSObject+Identifier.swift"; sourceTree = "<group>"; };
		51D420B824583B8300AD70CA /* UIViewController+AppStoryboard.swift */ = {isa = PBXFileReference; lastKnownFileType = sourcecode.swift; path = "UIViewController+AppStoryboard.swift"; sourceTree = "<group>"; };
		51D420BA24583BF400AD70CA /* LaunchInstructor.swift */ = {isa = PBXFileReference; lastKnownFileType = sourcecode.swift; path = LaunchInstructor.swift; sourceTree = "<group>"; };
		51D420C324583E3300AD70CA /* SettingsViewController.swift */ = {isa = PBXFileReference; lastKnownFileType = sourcecode.swift; path = SettingsViewController.swift; sourceTree = "<group>"; };
		51D420CD245869C800AD70CA /* Home.storyboard */ = {isa = PBXFileReference; lastKnownFileType = file.storyboard; path = Home.storyboard; sourceTree = "<group>"; };
		51D420CF24586AB300AD70CA /* Settings.storyboard */ = {isa = PBXFileReference; lastKnownFileType = file.storyboard; path = Settings.storyboard; sourceTree = "<group>"; };
		51D420D324586DCA00AD70CA /* NotificationName.swift */ = {isa = PBXFileReference; lastKnownFileType = sourcecode.swift; path = NotificationName.swift; sourceTree = "<group>"; };
		714CD8642472883A00F56450 /* ExposureDetectionModel.swift */ = {isa = PBXFileReference; lastKnownFileType = sourcecode.swift; path = ExposureDetectionModel.swift; sourceTree = "<group>"; };
		714CD8662472885900F56450 /* ExposureDetectionModel+Data.swift */ = {isa = PBXFileReference; lastKnownFileType = sourcecode.swift; path = "ExposureDetectionModel+Data.swift"; sourceTree = "<group>"; };
		714CD868247297F800F56450 /* NibLoadable.swift */ = {isa = PBXFileReference; lastKnownFileType = sourcecode.swift; path = NibLoadable.swift; sourceTree = "<group>"; };
		71888C3B246AAF11007AD508 /* DiagnosisKeyAPI.swift */ = {isa = PBXFileReference; lastKnownFileType = sourcecode.swift; path = DiagnosisKeyAPI.swift; sourceTree = "<group>"; };
		71888C3D246AC0C3007AD508 /* DiagnosisKeyManager.swift */ = {isa = PBXFileReference; lastKnownFileType = sourcecode.swift; path = DiagnosisKeyManager.swift; sourceTree = "<group>"; };
		71AFBD922464251000F91006 /* .swiftlint.yml */ = {isa = PBXFileReference; lastKnownFileType = text.yaml; path = .swiftlint.yml; sourceTree = "<group>"; };
		71CC3E7C246D308000217F2C /* app-information-assets.xcassets */ = {isa = PBXFileReference; lastKnownFileType = folder.assetcatalog; path = "app-information-assets.xcassets"; sourceTree = "<group>"; };
		71CC3E97246D358E00217F2C /* AppInformationViewController.swift */ = {isa = PBXFileReference; lastKnownFileType = sourcecode.swift; path = AppInformationViewController.swift; sourceTree = "<group>"; };
		71CC3E9A246D5D6C00217F2C /* AppInformationDetailModel.swift */ = {isa = PBXFileReference; lastKnownFileType = sourcecode.swift; path = AppInformationDetailModel.swift; sourceTree = "<group>"; };
		71CC3E9C246D5D8000217F2C /* AppInformationDetailModelData.swift */ = {isa = PBXFileReference; lastKnownFileType = sourcecode.swift; path = AppInformationDetailModelData.swift; sourceTree = "<group>"; };
		71CC3E9E246D6B6800217F2C /* AppInformationDetailViewController.swift */ = {isa = PBXFileReference; lastKnownFileType = sourcecode.swift; path = AppInformationDetailViewController.swift; sourceTree = "<group>"; };
		71CC3EA0246D6BBF00217F2C /* DynamicTypeLabel.swift */ = {isa = PBXFileReference; lastKnownFileType = sourcecode.swift; path = DynamicTypeLabel.swift; sourceTree = "<group>"; };
		71CC3EA2246D6C4000217F2C /* UIFont+DynamicType.swift */ = {isa = PBXFileReference; lastKnownFileType = sourcecode.swift; path = "UIFont+DynamicType.swift"; sourceTree = "<group>"; };
		71CC3EA4246D74E800217F2C /* AppInformationHelpViewController.swift */ = {isa = PBXFileReference; lastKnownFileType = sourcecode.swift; path = AppInformationHelpViewController.swift; sourceTree = "<group>"; };
		71FD885D246D7E1500E804D0 /* AppInformationHelpModel.swift */ = {isa = PBXFileReference; lastKnownFileType = sourcecode.swift; path = AppInformationHelpModel.swift; sourceTree = "<group>"; };
		71FD885F246D7E3100E804D0 /* AppInformationHelpModelData.swift */ = {isa = PBXFileReference; lastKnownFileType = sourcecode.swift; path = AppInformationHelpModelData.swift; sourceTree = "<group>"; };
		71FD8861246EB27F00E804D0 /* ExposureDetectionViewController.swift */ = {isa = PBXFileReference; lastKnownFileType = sourcecode.swift; path = ExposureDetectionViewController.swift; sourceTree = "<group>"; };
		71FD886324725F2000E804D0 /* ExposureDetectionRiskCell.xib */ = {isa = PBXFileReference; lastKnownFileType = file.xib; path = ExposureDetectionRiskCell.xib; sourceTree = "<group>"; };
		71FD886524725F3300E804D0 /* ExposureDetectionRiskCell.swift */ = {isa = PBXFileReference; lastKnownFileType = sourcecode.swift; path = ExposureDetectionRiskCell.swift; sourceTree = "<group>"; };
		85142500245DA0B3009D2791 /* UIViewController+Alert.swift */ = {isa = PBXFileReference; lastKnownFileType = sourcecode.swift; path = "UIViewController+Alert.swift"; sourceTree = "<group>"; };
		8539874E2467094E00D28B62 /* AppIcon.xcassets */ = {isa = PBXFileReference; lastKnownFileType = folder.assetcatalog; path = AppIcon.xcassets; sourceTree = "<group>"; };
		853D987924694A8700490DBA /* ENAButton.swift */ = {isa = PBXFileReference; lastKnownFileType = sourcecode.swift; path = ENAButton.swift; sourceTree = "<group>"; };
		853D98822469DC5000490DBA /* ExposureNotificationSetting.storyboard */ = {isa = PBXFileReference; lastKnownFileType = file.storyboard; path = ExposureNotificationSetting.storyboard; sourceTree = "<group>"; };
		853D98842469DC8100490DBA /* ExposureNotificationSettingViewController.swift */ = {isa = PBXFileReference; lastKnownFileType = sourcecode.swift; path = ExposureNotificationSettingViewController.swift; sourceTree = "<group>"; };
		85790F2E245C6B72003D47E1 /* ENA.entitlements */ = {isa = PBXFileReference; fileEncoding = 4; lastKnownFileType = text.plist.entitlements; path = ENA.entitlements; sourceTree = "<group>"; };
		858F6F6D245A103C009FFD33 /* ExposureNotification.framework */ = {isa = PBXFileReference; lastKnownFileType = wrapper.framework; name = ExposureNotification.framework; path = System/Library/Frameworks/ExposureNotification.framework; sourceTree = SDKROOT; };
		8595BF5E246032D90056EA27 /* ENASwitch.swift */ = {isa = PBXFileReference; lastKnownFileType = sourcecode.swift; path = ENASwitch.swift; sourceTree = "<group>"; };
		85D7593B2457048F008175F0 /* ENA.app */ = {isa = PBXFileReference; explicitFileType = wrapper.application; includeInIndex = 0; path = ENA.app; sourceTree = BUILT_PRODUCTS_DIR; };
		85D7593E2457048F008175F0 /* AppDelegate.swift */ = {isa = PBXFileReference; lastKnownFileType = sourcecode.swift; path = AppDelegate.swift; sourceTree = "<group>"; };
		85D759402457048F008175F0 /* SceneDelegate.swift */ = {isa = PBXFileReference; lastKnownFileType = sourcecode.swift; path = SceneDelegate.swift; sourceTree = "<group>"; };
		85D7594A24570491008175F0 /* Assets.xcassets */ = {isa = PBXFileReference; lastKnownFileType = folder.assetcatalog; path = Assets.xcassets; sourceTree = "<group>"; };
		85D7594D24570491008175F0 /* Base */ = {isa = PBXFileReference; lastKnownFileType = file.storyboard; name = Base; path = Base.lproj/LaunchScreen.storyboard; sourceTree = "<group>"; };
		85D7594F24570491008175F0 /* Info.plist */ = {isa = PBXFileReference; lastKnownFileType = text.plist.xml; path = Info.plist; sourceTree = "<group>"; };
		85D7595424570491008175F0 /* ENATests.xctest */ = {isa = PBXFileReference; explicitFileType = wrapper.cfbundle; includeInIndex = 0; path = ENATests.xctest; sourceTree = BUILT_PRODUCTS_DIR; };
		85D7595A24570491008175F0 /* Info.plist */ = {isa = PBXFileReference; lastKnownFileType = text.plist.xml; path = Info.plist; sourceTree = "<group>"; };
		85D7595F24570491008175F0 /* ENAUITests.xctest */ = {isa = PBXFileReference; explicitFileType = wrapper.cfbundle; includeInIndex = 0; path = ENAUITests.xctest; sourceTree = BUILT_PRODUCTS_DIR; };
		85D7596324570491008175F0 /* ENAUITests.swift */ = {isa = PBXFileReference; lastKnownFileType = sourcecode.swift; path = ENAUITests.swift; sourceTree = "<group>"; };
		85D7596524570491008175F0 /* Info.plist */ = {isa = PBXFileReference; lastKnownFileType = text.plist.xml; path = Info.plist; sourceTree = "<group>"; };
		B102BDC22460410600CD55A2 /* README.md */ = {isa = PBXFileReference; lastKnownFileType = net.daringfireball.markdown; path = README.md; sourceTree = "<group>"; };
		B10FD5F3246EAC1700E9D7F2 /* AppleFilesWriter.swift */ = {isa = PBXFileReference; lastKnownFileType = sourcecode.swift; path = AppleFilesWriter.swift; sourceTree = "<group>"; };
		B111EDEA2465B1E7001AEBB4 /* MockClient.swift */ = {isa = PBXFileReference; lastKnownFileType = sourcecode.swift; name = MockClient.swift; path = ENA/Source/Client/Mock/MockClient.swift; sourceTree = SOURCE_ROOT; };
		B111EE2B2465D9F7001AEBB4 /* String+Localization.swift */ = {isa = PBXFileReference; lastKnownFileType = sourcecode.swift; path = "String+Localization.swift"; sourceTree = "<group>"; };
		B1125459246F2C6500AB5036 /* ENTemporaryExposureKey+Convert.swift */ = {isa = PBXFileReference; lastKnownFileType = sourcecode.swift; path = "ENTemporaryExposureKey+Convert.swift"; sourceTree = "<group>"; };
		B12995E8246C344100854AD0 /* HTTPClient+Configuration.swift */ = {isa = PBXFileReference; lastKnownFileType = sourcecode.swift; path = "HTTPClient+Configuration.swift"; sourceTree = "<group>"; };
		B14D0CDA246E968C00D5BEBC /* String+Today.swift */ = {isa = PBXFileReference; lastKnownFileType = sourcecode.swift; path = "String+Today.swift"; sourceTree = "<group>"; };
		B14D0CDC246E972400D5BEBC /* ExposureDetectionTransactionDelegate.swift */ = {isa = PBXFileReference; lastKnownFileType = sourcecode.swift; path = ExposureDetectionTransactionDelegate.swift; sourceTree = "<group>"; };
		B14D0CDE246E976400D5BEBC /* ExposureDetectionTransaction+DidEndPrematurelyReason.swift */ = {isa = PBXFileReference; lastKnownFileType = sourcecode.swift; path = "ExposureDetectionTransaction+DidEndPrematurelyReason.swift"; sourceTree = "<group>"; };
		B153096924706F1000A4A1BD /* URLSession+Default.swift */ = {isa = PBXFileReference; lastKnownFileType = sourcecode.swift; path = "URLSession+Default.swift"; sourceTree = "<group>"; };
		B153096B24706F2400A4A1BD /* URLSessionConfiguration+Default.swift */ = {isa = PBXFileReference; lastKnownFileType = sourcecode.swift; path = "URLSessionConfiguration+Default.swift"; sourceTree = "<group>"; };
		B154F59A246DD5CF003E891E /* Client+Convenience.swift */ = {isa = PBXFileReference; lastKnownFileType = sourcecode.swift; path = "Client+Convenience.swift"; sourceTree = "<group>"; };
		B1569DDE245D70990079FCD7 /* DMViewController.swift */ = {isa = PBXFileReference; lastKnownFileType = sourcecode.swift; path = DMViewController.swift; sourceTree = "<group>"; };
		B1741B3D24619179006275D9 /* DMQRCodeViewController.swift */ = {isa = PBXFileReference; lastKnownFileType = sourcecode.swift; path = DMQRCodeViewController.swift; sourceTree = "<group>"; };
		B1741B402461A511006275D9 /* DMQRCodeScanViewController.swift */ = {isa = PBXFileReference; lastKnownFileType = sourcecode.swift; path = DMQRCodeScanViewController.swift; sourceTree = "<group>"; };
		B1741B422461C105006275D9 /* README.md */ = {isa = PBXFileReference; lastKnownFileType = net.daringfireball.markdown; path = README.md; sourceTree = "<group>"; };
		B1741B432461C257006275D9 /* DMDeveloperMenu.swift */ = {isa = PBXFileReference; lastKnownFileType = sourcecode.swift; path = DMDeveloperMenu.swift; sourceTree = "<group>"; };
		B1741B482462C207006275D9 /* Client.swift */ = {isa = PBXFileReference; fileEncoding = 4; lastKnownFileType = sourcecode.swift; path = Client.swift; sourceTree = "<group>"; };
		B1741B592462F4DE006275D9 /* TanEntryViewController.swift */ = {isa = PBXFileReference; fileEncoding = 4; lastKnownFileType = sourcecode.swift; path = TanEntryViewController.swift; sourceTree = "<group>"; };
		B17A44A12464906A00CB195E /* KeyTests.swift */ = {isa = PBXFileReference; lastKnownFileType = sourcecode.swift; path = KeyTests.swift; sourceTree = "<group>"; };
		B18C411C246DB30000B8D8CB /* URL+Helper.swift */ = {isa = PBXFileReference; lastKnownFileType = sourcecode.swift; path = "URL+Helper.swift"; sourceTree = "<group>"; };
		B18C411E246DB4B400B8D8CB /* Sap_Model.swift */ = {isa = PBXFileReference; lastKnownFileType = sourcecode.swift; path = Sap_Model.swift; sourceTree = "<group>"; };
		B1A76E9E24714AC700EA5208 /* HTTPClient+Configuration.swift */ = {isa = PBXFileReference; lastKnownFileType = sourcecode.swift; path = "HTTPClient+Configuration.swift"; sourceTree = "<group>"; };
		B1A9E70D246D73180024CC12 /* ExposureDetectionTransaction.swift */ = {isa = PBXFileReference; lastKnownFileType = sourcecode.swift; path = ExposureDetectionTransaction.swift; sourceTree = "<group>"; };
		B1A9E710246D782F0024CC12 /* VerifiedSapFileBucket.swift */ = {isa = PBXFileReference; lastKnownFileType = sourcecode.swift; path = VerifiedSapFileBucket.swift; sourceTree = "<group>"; };
		B1B9CF1E246ED2E8008F04F5 /* Sap_FilebucketTests.swift */ = {isa = PBXFileReference; lastKnownFileType = sourcecode.swift; path = Sap_FilebucketTests.swift; sourceTree = "<group>"; };
		B1B9CF20246ED2F2008F04F5 /* 2020-04-27-full-day-from-sap-api.proto */ = {isa = PBXFileReference; lastKnownFileType = sourcecode.protobuf; path = "2020-04-27-full-day-from-sap-api.proto"; sourceTree = "<group>"; };
		B1BC090E246B1A0C00302424 /* PersistedAndPublished.swift */ = {isa = PBXFileReference; lastKnownFileType = sourcecode.swift; path = PersistedAndPublished.swift; sourceTree = "<group>"; };
		B1CF8D0F246C1F4100DBE135 /* ClientModeTests.swift */ = {isa = PBXFileReference; lastKnownFileType = sourcecode.swift; path = ClientModeTests.swift; sourceTree = "<group>"; };
		B1D431C7246C69F300E728AD /* HTTPClient+ConfigurationTests.swift */ = {isa = PBXFileReference; lastKnownFileType = sourcecode.swift; path = "HTTPClient+ConfigurationTests.swift"; sourceTree = "<group>"; };
		B1D431CA246C84A400E728AD /* SignedPayloadStore.swift */ = {isa = PBXFileReference; lastKnownFileType = sourcecode.swift; path = SignedPayloadStore.swift; sourceTree = "<group>"; };
		B1D431CC246C84ED00E728AD /* SignedPayloadStoreTests.swift */ = {isa = PBXFileReference; lastKnownFileType = sourcecode.swift; path = SignedPayloadStoreTests.swift; sourceTree = "<group>"; };
		B1DDDABB247137B000A07175 /* HTTPClientConfigurationEndpointTests.swift */ = {isa = PBXFileReference; lastKnownFileType = sourcecode.swift; path = HTTPClientConfigurationEndpointTests.swift; sourceTree = "<group>"; };
		B1EAEC8A24711884003BE9A2 /* URLSession+Convenience.swift */ = {isa = PBXFileReference; lastKnownFileType = sourcecode.swift; path = "URLSession+Convenience.swift"; sourceTree = "<group>"; };
		B1EAEC8D247118CB003BE9A2 /* URLSession+ConvenienceTests.swift */ = {isa = PBXFileReference; lastKnownFileType = sourcecode.swift; path = "URLSession+ConvenienceTests.swift"; sourceTree = "<group>"; };
		B1EAEC90247128ED003BE9A2 /* ClientMode.swift */ = {isa = PBXFileReference; lastKnownFileType = sourcecode.swift; path = ClientMode.swift; sourceTree = "<group>"; };
		B1F82DF124718C7300E2E56A /* DMConfigurationViewController.swift */ = {isa = PBXFileReference; lastKnownFileType = sourcecode.swift; path = DMConfigurationViewController.swift; sourceTree = "<group>"; };
		CD678F6A246C43E200B6A0F8 /* MockExposureManager.swift */ = {isa = PBXFileReference; lastKnownFileType = sourcecode.swift; path = MockExposureManager.swift; sourceTree = "<group>"; };
		CD678F6C246C43EE00B6A0F8 /* MockTestClient.swift */ = {isa = PBXFileReference; lastKnownFileType = sourcecode.swift; path = MockTestClient.swift; sourceTree = "<group>"; };
		CD678F6E246C43FC00B6A0F8 /* MockURLSession.swift */ = {isa = PBXFileReference; lastKnownFileType = sourcecode.swift; path = MockURLSession.swift; sourceTree = "<group>"; };
		CD7F5C732466F6D400D3D03C /* ENATest.entitlements */ = {isa = PBXFileReference; lastKnownFileType = text.plist.entitlements; path = ENATest.entitlements; sourceTree = "<group>"; };
		CD99A399245B22B700BF12AF /* ExposureSubmissionViewController.swift */ = {isa = PBXFileReference; fileEncoding = 4; lastKnownFileType = sourcecode.swift; path = ExposureSubmissionViewController.swift; sourceTree = "<group>"; };
		CD99A39C245B22EE00BF12AF /* ExposureSubmission.storyboard */ = {isa = PBXFileReference; fileEncoding = 4; lastKnownFileType = file.storyboard; path = ExposureSubmission.storyboard; sourceTree = "<group>"; };
		CD99A3A6245B33D500BF12AF /* ConfirmationViewController.swift */ = {isa = PBXFileReference; lastKnownFileType = sourcecode.swift; path = ConfirmationViewController.swift; sourceTree = "<group>"; };
		CD99A3A8245C272400BF12AF /* ExposureSubmissionService.swift */ = {isa = PBXFileReference; lastKnownFileType = sourcecode.swift; path = ExposureSubmissionService.swift; sourceTree = "<group>"; };
		CD99A3C6246155C300BF12AF /* Logger.swift */ = {isa = PBXFileReference; fileEncoding = 4; lastKnownFileType = sourcecode.swift; path = Logger.swift; sourceTree = "<group>"; };
		CD99A3C92461A47C00BF12AF /* AppStrings.swift */ = {isa = PBXFileReference; lastKnownFileType = sourcecode.swift; path = AppStrings.swift; sourceTree = "<group>"; };
		CDF27BD2246ADBA70044D32B /* ExposureSubmissionServiceTests.swift */ = {isa = PBXFileReference; lastKnownFileType = sourcecode.swift; path = ExposureSubmissionServiceTests.swift; sourceTree = "<group>"; };
		CDF27BD4246ADBF30044D32B /* HTTPClientTests.swift */ = {isa = PBXFileReference; lastKnownFileType = sourcecode.swift; path = HTTPClientTests.swift; sourceTree = "<group>"; };
		EE20EA062469883900770683 /* RiskLegend.storyboard */ = {isa = PBXFileReference; lastKnownFileType = file.storyboard; path = RiskLegend.storyboard; sourceTree = "<group>"; };
		EE20EA0924699A5800770683 /* RiskLegendTableViewController.swift */ = {isa = PBXFileReference; lastKnownFileType = sourcecode.swift; path = RiskLegendTableViewController.swift; sourceTree = "<group>"; };
		EE20EA0B24699AA100770683 /* RiskLegendTableViewCell.swift */ = {isa = PBXFileReference; lastKnownFileType = sourcecode.swift; path = RiskLegendTableViewCell.swift; sourceTree = "<group>"; };
		EE20EA0D246ABED600770683 /* RiskLegendFactory.swift */ = {isa = PBXFileReference; lastKnownFileType = sourcecode.swift; path = RiskLegendFactory.swift; sourceTree = "<group>"; };
		EE278B2A245F0B32008B06F9 /* ColorStyle.swift */ = {isa = PBXFileReference; fileEncoding = 4; lastKnownFileType = sourcecode.swift; path = ColorStyle.swift; sourceTree = "<group>"; };
		EE278B2C245F2BBB008B06F9 /* InviteFriends.storyboard */ = {isa = PBXFileReference; lastKnownFileType = file.storyboard; path = InviteFriends.storyboard; sourceTree = "<group>"; };
		EE278B2F245F2C8A008B06F9 /* FriendsInviteController.swift */ = {isa = PBXFileReference; lastKnownFileType = sourcecode.swift; path = FriendsInviteController.swift; sourceTree = "<group>"; };
		EE46E5D72466AEA50057627F /* UIView.swift */ = {isa = PBXFileReference; fileEncoding = 4; lastKnownFileType = sourcecode.swift; path = UIView.swift; sourceTree = "<group>"; };
		EE70C23B245B09E900AC9B2F /* de */ = {isa = PBXFileReference; lastKnownFileType = text.plist.strings; name = de; path = de.lproj/Localizable.strings; sourceTree = "<group>"; };
		EE70C23C245B09E900AC9B2F /* en */ = {isa = PBXFileReference; lastKnownFileType = text.plist.strings; name = en; path = en.lproj/Localizable.strings; sourceTree = "<group>"; };
		EE8599922462EFFD002E7AE2 /* AppInformation.storyboard */ = {isa = PBXFileReference; fileEncoding = 4; lastKnownFileType = file.storyboard; path = AppInformation.storyboard; sourceTree = "<group>"; };
		EE92A33F245D96DA006B97B0 /* de */ = {isa = PBXFileReference; lastKnownFileType = text.plist.stringsdict; name = de; path = de.lproj/Localizable.stringsdict; sourceTree = "<group>"; };
		EEF10679246EBF8B009DFB4E /* ResetViewController.swift */ = {isa = PBXFileReference; fileEncoding = 4; lastKnownFileType = sourcecode.swift; path = ResetViewController.swift; sourceTree = "<group>"; };
/* End PBXFileReference section */

/* Begin PBXFrameworksBuildPhase section */
		85D759382457048F008175F0 /* Frameworks */ = {
			isa = PBXFrameworksBuildPhase;
			buildActionMask = 2147483647;
			files = (
				858F6F6E245A103C009FFD33 /* ExposureNotification.framework in Frameworks */,
				B10FB030246036F3004CA11E /* SwiftProtobuf in Frameworks */,
				CD99A3C52461558200BF12AF /* CocoaLumberjackSwift in Frameworks */,
			);
			runOnlyForDeploymentPostprocessing = 0;
		};
		85D7595124570491008175F0 /* Frameworks */ = {
			isa = PBXFrameworksBuildPhase;
			buildActionMask = 2147483647;
			files = (
			);
			runOnlyForDeploymentPostprocessing = 0;
		};
		85D7595C24570491008175F0 /* Frameworks */ = {
			isa = PBXFrameworksBuildPhase;
			buildActionMask = 2147483647;
			files = (
			);
			runOnlyForDeploymentPostprocessing = 0;
		};
/* End PBXFrameworksBuildPhase section */

/* Begin PBXGroup section */
		130CB19A246D92F800ADE602 /* Onboarding */ = {
			isa = PBXGroup;
			children = (
				130CB19B246D92F800ADE602 /* ENAUITestsOnboarding.swift */,
			);
			path = Onboarding;
			sourceTree = "<group>";
		};
		5107E3D72459B2D60042FC9B /* Frameworks */ = {
			isa = PBXGroup;
			children = (
				858F6F6D245A103C009FFD33 /* ExposureNotification.framework */,
			);
			name = Frameworks;
			sourceTree = "<group>";
		};
		514E81312461946E00636861 /* ExposureDetection */ = {
			isa = PBXGroup;
			children = (
				71FD8861246EB27F00E804D0 /* ExposureDetectionViewController.swift */,
			);
			path = ExposureDetection;
			sourceTree = "<group>";
		};
		514E81322461B97700636861 /* Exposure */ = {
			isa = PBXGroup;
			children = (
				514E81332461B97700636861 /* ExposureManager.swift */,
				518A69FA24687D5800444E66 /* RiskLevel.swift */,
			);
			path = Exposure;
			sourceTree = "<group>";
		};
		514EE991246D4A1600DE4884 /* Risk Items */ = {
			isa = PBXGroup;
			children = (
				51B5B415246DF13D00DC5D3E /* RiskItemView.swift */,
				51B5B413246DF07300DC5D3E /* RiskItemView.xib */,
			);
			path = "Risk Items";
			sourceTree = "<group>";
		};
		514EE996246D4BDD00DE4884 /* UICollectionView */ = {
			isa = PBXGroup;
			children = (
				51CE1B49246016B0002CF42A /* UICollectionViewCell+Identifier.swift */,
				51CE1B4B246016D1002CF42A /* UICollectionReusableView+Identifier.swift */,
				51CE1BB42460AC82002CF42A /* UICollectionView+Dequeue.swift */,
			);
			path = UICollectionView;
			sourceTree = "<group>";
		};
		514EE997246D4BEB00DE4884 /* UITableView */ = {
			isa = PBXGroup;
			children = (
				514EE998246D4C2E00DE4884 /* UITableViewCell+Identifier.swift */,
				514EE99A246D4C4C00DE4884 /* UITableView+Dequeue.swift */,
			);
			path = UITableView;
			sourceTree = "<group>";
		};
		518A6A1C246A9F6600444E66 /* HomeRiskCellConfigurator */ = {
			isa = PBXGroup;
			children = (
				51CE1BBE2460B222002CF42A /* HomeRiskCellConfigurator.swift */,
				518A6A1D246A9FCD00444E66 /* HomeRiskCellPropertyHolder.swift */,
				514EE99F246D4DF800DE4884 /* HomeRiskItemViewConfigurator.swift */,
			);
			path = HomeRiskCellConfigurator;
			sourceTree = "<group>";
		};
		51B5B419246E058100DC5D3E /* Risk */ = {
			isa = PBXGroup;
			children = (
				51CE1B7A246078B6002CF42A /* RiskCollectionViewCell.swift */,
				51CE1B79246078B6002CF42A /* RiskCollectionViewCell.xib */,
				514EE991246D4A1600DE4884 /* Risk Items */,
			);
			path = Risk;
			sourceTree = "<group>";
		};
		51B5B41A246E059700DC5D3E /* Common */ = {
			isa = PBXGroup;
			children = (
				51B5B417246E022600DC5D3E /* InsetLabel.swift */,
			);
			path = Common;
			sourceTree = "<group>";
		};
		51CE1B74246078B6002CF42A /* Home Screen */ = {
			isa = PBXGroup;
			children = (
				51CE1B75246078B6002CF42A /* Cells */,
				51CE1B80246078B6002CF42A /* Footers */,
				51CE1B83246078B6002CF42A /* Decorations */,
			);
			path = "Home Screen";
			sourceTree = "<group>";
		};
		51CE1B75246078B6002CF42A /* Cells */ = {
			isa = PBXGroup;
			children = (
				51B5B41B246EC8B800DC5D3E /* HomeCardCollectionViewCell.swift */,
				51CE1B78246078B6002CF42A /* ActivateCollectionViewCell.swift */,
				51CE1B76246078B6002CF42A /* ActivateCollectionViewCell.xib */,
				51B5B419246E058100DC5D3E /* Risk */,
				51CE1B77246078B6002CF42A /* SubmitCollectionViewCell.swift */,
				51CE1B7E246078B6002CF42A /* SubmitCollectionViewCell.xib */,
				51CE1B7C246078B6002CF42A /* InfoCollectionViewCell.swift */,
				51CE1B7B246078B6002CF42A /* InfoCollectionViewCell.xib */,
				51CE1B7D246078B6002CF42A /* SettingsCollectionViewCell.swift */,
				51CE1B7F246078B6002CF42A /* SettingsCollectionViewCell.xib */,
			);
			path = Cells;
			sourceTree = "<group>";
		};
		51CE1B80246078B6002CF42A /* Footers */ = {
			isa = PBXGroup;
			children = (
				51CE1B81246078B6002CF42A /* HomeFooterSupplementaryView.xib */,
				51CE1B82246078B6002CF42A /* HomeFooterSupplementaryView.swift */,
			);
			path = Footers;
			sourceTree = "<group>";
		};
		51CE1B83246078B6002CF42A /* Decorations */ = {
			isa = PBXGroup;
			children = (
				51CE1B84246078B6002CF42A /* SectionSystemBackgroundDecorationView.swift */,
			);
			path = Decorations;
			sourceTree = "<group>";
		};
		51CE1BB82460AE69002CF42A /* Home */ = {
			isa = PBXGroup;
			children = (
				51CE1BB92460AFD8002CF42A /* HomeActivateCellConfigurator.swift */,
				518A6A1C246A9F6600444E66 /* HomeRiskCellConfigurator */,
				51CE1BC02460B256002CF42A /* HomeSubmitCellConfigurator.swift */,
				51CE1BC22460B28D002CF42A /* HomeInfoCellConfigurator.swift */,
				51CE1BC42460B2AF002CF42A /* HomeSettingsCellConfigurator.swift */,
			);
			path = Home;
			sourceTree = "<group>";
		};
		51CE1BBB2460B1BA002CF42A /* Protocols */ = {
			isa = PBXGroup;
			children = (
				51CE1BBC2460B1CB002CF42A /* CollectionViewCellConfigurator.swift */,
				514EE99C246D4CFB00DE4884 /* TableViewCellConfigurator.swift */,
			);
			path = Protocols;
			sourceTree = "<group>";
		};
		51D420AF2458308400AD70CA /* Onboarding */ = {
			isa = PBXGroup;
			children = (
				51C737BC245B349700286105 /* OnboardingInfoViewController.swift */,
			);
			path = Onboarding;
			sourceTree = "<group>";
		};
		51D420B224583AA400AD70CA /* Workers */ = {
			isa = PBXGroup;
			children = (
				CD99A3C6246155C300BF12AF /* Logger.swift */,
				013DC101245DAC4E00EE58B0 /* Store.swift */,
				B1BC090E246B1A0C00302424 /* PersistedAndPublished.swift */,
			);
			path = Workers;
			sourceTree = "<group>";
		};
		51D420B524583B5100AD70CA /* Extensions */ = {
			isa = PBXGroup;
			children = (
				514EE996246D4BDD00DE4884 /* UICollectionView */,
				514EE997246D4BEB00DE4884 /* UITableView */,
				51D420B624583B7200AD70CA /* NSObject+Identifier.swift */,
				51D420B824583B8300AD70CA /* UIViewController+AppStoryboard.swift */,
				51D420D324586DCA00AD70CA /* NotificationName.swift */,
				85142500245DA0B3009D2791 /* UIViewController+Alert.swift */,
				51895EDB245E16CD0085DA38 /* UIColor.swift */,
				EE46E5D72466AEA50057627F /* UIView.swift */,
				B111EE2B2465D9F7001AEBB4 /* String+Localization.swift */,
				71CC3EA2246D6C4000217F2C /* UIFont+DynamicType.swift */,
				B14D0CDA246E968C00D5BEBC /* String+Today.swift */,
				B153096924706F1000A4A1BD /* URLSession+Default.swift */,
				B153096B24706F2400A4A1BD /* URLSessionConfiguration+Default.swift */,
			);
			path = Extensions;
			sourceTree = "<group>";
		};
		51D420C124583D3100AD70CA /* Home */ = {
			isa = PBXGroup;
			children = (
				51CE1B2E245F5CFC002CF42A /* HomeViewController.swift */,
				5111E7622460BB1500ED6498 /* HomeInteractor.swift */,
				51CE1B5424604DD2002CF42A /* HomeLayout.swift */,
			);
			path = Home;
			sourceTree = "<group>";
		};
		51D420C224583D7B00AD70CA /* Settings */ = {
			isa = PBXGroup;
			children = (
				51D420C324583E3300AD70CA /* SettingsViewController.swift */,
				EEF10679246EBF8B009DFB4E /* ResetViewController.swift */,
			);
			path = Settings;
			sourceTree = "<group>";
		};
		51D420D524598AC200AD70CA /* Source */ = {
			isa = PBXGroup;
			children = (
				B111EDEC2465B1F4001AEBB4 /* Client */,
				CD99A3C82461A44B00BF12AF /* View Helpers */,
				51CE1BBB2460B1BA002CF42A /* Protocols */,
				8595BF5D246032C40056EA27 /* Views */,
				B1569DD5245D6C790079FCD7 /* Developer Menu */,
				51EE9A6A245C0F7900F2544F /* Models */,
				85D759802459A82D008175F0 /* Services */,
				85D759712457059A008175F0 /* Scenes */,
				51D420B224583AA400AD70CA /* Workers */,
				51D420B524583B5100AD70CA /* Extensions */,
				85D7593E2457048F008175F0 /* AppDelegate.swift */,
				85D759402457048F008175F0 /* SceneDelegate.swift */,
			);
			path = Source;
			sourceTree = "<group>";
		};
		51EE9A6A245C0F7900F2544F /* Models */ = {
			isa = PBXGroup;
			children = (
				B1125458246F2C2100AB5036 /* Converting Keys */,
				71CC3E99246D5D5800217F2C /* AppInformation */,
				514E81322461B97700636861 /* Exposure */,
				714CD8632472881400F56450 /* ExposureDetection */,
				51CE1BB82460AE69002CF42A /* Home */,
				51EE9A6C245C0FB500F2544F /* Onboarding */,
			);
			path = Models;
			sourceTree = "<group>";
		};
		51EE9A6C245C0FB500F2544F /* Onboarding */ = {
			isa = PBXGroup;
			children = (
				51C737BE245B3B5D00286105 /* OnboardingInfo.swift */,
			);
			path = Onboarding;
			sourceTree = "<group>";
		};
		714CD8632472881400F56450 /* ExposureDetection */ = {
			isa = PBXGroup;
			children = (
				714CD8642472883A00F56450 /* ExposureDetectionModel.swift */,
				714CD8662472885900F56450 /* ExposureDetectionModel+Data.swift */,
			);
			path = ExposureDetection;
			sourceTree = "<group>";
		};
		71CC3E99246D5D5800217F2C /* AppInformation */ = {
			isa = PBXGroup;
			children = (
				71CC3E9A246D5D6C00217F2C /* AppInformationDetailModel.swift */,
				71CC3E9C246D5D8000217F2C /* AppInformationDetailModelData.swift */,
				71FD885D246D7E1500E804D0 /* AppInformationHelpModel.swift */,
				71FD885F246D7E3100E804D0 /* AppInformationHelpModelData.swift */,
			);
			path = AppInformation;
			sourceTree = "<group>";
		};
		853D987824694A1E00490DBA /* BaseElements */ = {
			isa = PBXGroup;
			children = (
				8595BF5E246032D90056EA27 /* ENASwitch.swift */,
				853D987924694A8700490DBA /* ENAButton.swift */,
			);
			path = BaseElements;
			sourceTree = "<group>";
		};
		858F6F71245AEC05009FFD33 /* ENSetting */ = {
			isa = PBXGroup;
			children = (
				853D98842469DC8100490DBA /* ExposureNotificationSettingViewController.swift */,
			);
			path = ENSetting;
			sourceTree = "<group>";
		};
		8595BF5D246032C40056EA27 /* Views */ = {
			isa = PBXGroup;
			children = (
				51B5B41A246E059700DC5D3E /* Common */,
				853D987824694A1E00490DBA /* BaseElements */,
				EEF790092466ED410065EBD5 /* ExposureDetection */,
				51CE1B74246078B6002CF42A /* Home Screen */,
				71CC3EA0246D6BBF00217F2C /* DynamicTypeLabel.swift */,
			);
			path = Views;
			sourceTree = "<group>";
		};
		85D759322457048F008175F0 = {
			isa = PBXGroup;
			children = (
				71AFBD922464251000F91006 /* .swiftlint.yml */,
				85D7593D2457048F008175F0 /* ENA */,
				85D7595724570491008175F0 /* ENATests */,
				85D7596224570491008175F0 /* ENAUITests */,
				85D7593C2457048F008175F0 /* Products */,
				5107E3D72459B2D60042FC9B /* Frameworks */,
				B1741B572462EB26006275D9 /* Recovered References */,
			);
			sourceTree = "<group>";
		};
		85D7593C2457048F008175F0 /* Products */ = {
			isa = PBXGroup;
			children = (
				85D7593B2457048F008175F0 /* ENA.app */,
				85D7595424570491008175F0 /* ENATests.xctest */,
				85D7595F24570491008175F0 /* ENAUITests.xctest */,
			);
			name = Products;
			sourceTree = "<group>";
		};
		85D7593D2457048F008175F0 /* ENA */ = {
			isa = PBXGroup;
			children = (
				B102BDC12460405F00CD55A2 /* Backend */,
				51D420D524598AC200AD70CA /* Source */,
				85D7597424570615008175F0 /* Resources */,
			);
			path = ENA;
			sourceTree = "<group>";
		};
		85D7595724570491008175F0 /* ENATests */ = {
			isa = PBXGroup;
			children = (
				B1B9CF1D246ED2D5008F04F5 /* Sanity Checks */,
				B18C411A246DB2F000B8D8CB /* Helper */,
				CD678F69246C43BF00B6A0F8 /* Mocks */,
				CDF27BD1246AD5220044D32B /* Services */,
				CDF27BD0246AD51A0044D32B /* Client */,
				85D7595A24570491008175F0 /* Info.plist */,
			);
			path = ENATests;
			sourceTree = "<group>";
		};
		85D7596224570491008175F0 /* ENAUITests */ = {
			isa = PBXGroup;
			children = (
				130CB19A246D92F800ADE602 /* Onboarding */,
				85D7596324570491008175F0 /* ENAUITests.swift */,
				85D7596524570491008175F0 /* Info.plist */,
			);
			path = ENAUITests;
			sourceTree = "<group>";
		};
		85D759712457059A008175F0 /* Scenes */ = {
			isa = PBXGroup;
			children = (
				EE20EA0824699A3A00770683 /* Help */,
				EE85998B2462EFD4002E7AE2 /* AppInformation */,
				51D420AF2458308400AD70CA /* Onboarding */,
				51D420C124583D3100AD70CA /* Home */,
				514E81312461946E00636861 /* ExposureDetection */,
				EE278B2E245F2C58008B06F9 /* FriendsInvite */,
				CD99A398245B229F00BF12AF /* ExposureSubmission */,
				858F6F71245AEC05009FFD33 /* ENSetting */,
				51D420C224583D7B00AD70CA /* Settings */,
			);
			path = Scenes;
			sourceTree = "<group>";
		};
		85D7597424570615008175F0 /* Resources */ = {
			isa = PBXGroup;
			children = (
				CD7F5C732466F6D400D3D03C /* ENATest.entitlements */,
				85790F2E245C6B72003D47E1 /* ENA.entitlements */,
				EE70C239245B09E900AC9B2F /* Localization */,
				85D7594F24570491008175F0 /* Info.plist */,
				85D75976245706BD008175F0 /* Assets */,
				85D75975245706B0008175F0 /* Storyboards */,
			);
			path = Resources;
			sourceTree = "<group>";
		};
		85D75975245706B0008175F0 /* Storyboards */ = {
			isa = PBXGroup;
			children = (
				EE8599922462EFFD002E7AE2 /* AppInformation.storyboard */,
				CD99A39C245B22EE00BF12AF /* ExposureSubmission.storyboard */,
				85D7594C24570491008175F0 /* LaunchScreen.storyboard */,
				51D420B02458397300AD70CA /* Onboarding.storyboard */,
				51D420CD245869C800AD70CA /* Home.storyboard */,
				514E812F24618E3D00636861 /* ExposureDetection.storyboard */,
				51D420CF24586AB300AD70CA /* Settings.storyboard */,
				EE278B2C245F2BBB008B06F9 /* InviteFriends.storyboard */,
				853D98822469DC5000490DBA /* ExposureNotificationSetting.storyboard */,
				EE20EA062469883900770683 /* RiskLegend.storyboard */,
			);
			path = Storyboards;
			sourceTree = "<group>";
		};
		85D75976245706BD008175F0 /* Assets */ = {
			isa = PBXGroup;
			children = (
				8539874E2467094E00D28B62 /* AppIcon.xcassets */,
				85D7594A24570491008175F0 /* Assets.xcassets */,
				71CC3E7C246D308000217F2C /* app-information-assets.xcassets */,
			);
			path = Assets;
			sourceTree = "<group>";
		};
		85D759802459A82D008175F0 /* Services */ = {
			isa = PBXGroup;
			children = (
				B14D0CD8246E939600D5BEBC /* Exposure Transaction */,
				B1D431C9246C848E00E728AD /* Signed Payload Store */,
				CD99A3A8245C272400BF12AF /* ExposureSubmissionService.swift */,
			);
			path = Services;
			sourceTree = "<group>";
		};
		B102BDC12460405F00CD55A2 /* Backend */ = {
			isa = PBXGroup;
			children = (
				01EB1D27246973F100A7908B /* exposure_notification.pb.swift */,
				01EB1D332469770A00A7908B /* apple_exposure_notification.pb.swift */,
				01EB1D29246973F100A7908B /* file_bucket.pb.swift */,
				01EB1D28246973F100A7908B /* risk_level.pb.swift */,
				01EB1D2B246973F100A7908B /* risk_score_parameters.pb.swift */,
				01EB1D2A246973F100A7908B /* signed_payload.pb.swift */,
				01EB1D2C246973F100A7908B /* submission_payload.pb.swift */,
				B102BDC22460410600CD55A2 /* README.md */,
			);
			path = Backend;
			sourceTree = "<group>";
		};
		B111EDEC2465B1F4001AEBB4 /* Client */ = {
			isa = PBXGroup;
			children = (
				B1741B482462C207006275D9 /* Client.swift */,
				B154F59A246DD5CF003E891E /* Client+Convenience.swift */,
				B1DDDABA2471379900A07175 /* __tests__ */,
				B1125455246F293A00AB5036 /* HTTP Client */,
				B1EAEC892471186B003BE9A2 /* Mock */,
				B1DDDABD24713B6000A07175 /* Model */,
			);
			path = Client;
			sourceTree = "<group>";
		};
		B1125455246F293A00AB5036 /* HTTP Client */ = {
			isa = PBXGroup;
			children = (
				B1EAEC8C24711889003BE9A2 /* __tests__ */,
				011E13AD24680A4000973467 /* HTTPClient.swift */,
				B12995E8246C344100854AD0 /* HTTPClient+Configuration.swift */,
				B1EAEC8A24711884003BE9A2 /* URLSession+Convenience.swift */,
				B1A9E710246D782F0024CC12 /* VerifiedSapFileBucket.swift */,
			);
			path = "HTTP Client";
			sourceTree = "<group>";
		};
		B1125458246F2C2100AB5036 /* Converting Keys */ = {
			isa = PBXGroup;
			children = (
				B1125459246F2C6500AB5036 /* ENTemporaryExposureKey+Convert.swift */,
			);
			path = "Converting Keys";
			sourceTree = "<group>";
		};
		B14D0CD8246E939600D5BEBC /* Exposure Transaction */ = {
			isa = PBXGroup;
			children = (
				B1A9E70D246D73180024CC12 /* ExposureDetectionTransaction.swift */,
				B10FD5F3246EAC1700E9D7F2 /* AppleFilesWriter.swift */,
				B14D0CDE246E976400D5BEBC /* ExposureDetectionTransaction+DidEndPrematurelyReason.swift */,
				B14D0CDC246E972400D5BEBC /* ExposureDetectionTransactionDelegate.swift */,
			);
			path = "Exposure Transaction";
			sourceTree = "<group>";
		};
		B1569DD5245D6C790079FCD7 /* Developer Menu */ = {
			isa = PBXGroup;
			children = (
				B1741B432461C257006275D9 /* DMDeveloperMenu.swift */,
				B1741B402461A511006275D9 /* DMQRCodeScanViewController.swift */,
				B1741B3D24619179006275D9 /* DMQRCodeViewController.swift */,
				B1569DDE245D70990079FCD7 /* DMViewController.swift */,
				B1F82DF124718C7300E2E56A /* DMConfigurationViewController.swift */,
				B1741B422461C105006275D9 /* README.md */,
			);
			path = "Developer Menu";
			sourceTree = "<group>";
		};
		B1741B572462EB26006275D9 /* Recovered References */ = {
			isa = PBXGroup;
			children = (
				71888C3B246AAF11007AD508 /* DiagnosisKeyAPI.swift */,
				71888C3D246AC0C3007AD508 /* DiagnosisKeyManager.swift */,
			);
			name = "Recovered References";
			sourceTree = "<group>";
		};
		B18C411A246DB2F000B8D8CB /* Helper */ = {
			isa = PBXGroup;
			children = (
				B18C411C246DB30000B8D8CB /* URL+Helper.swift */,
				B18C411E246DB4B400B8D8CB /* Sap_Model.swift */,
				B1A76E9E24714AC700EA5208 /* HTTPClient+Configuration.swift */,
			);
			path = Helper;
			sourceTree = "<group>";
		};
		B1A76EA124714F2900EA5208 /* __tests__ */ = {
			isa = PBXGroup;
			children = (
				B1CF8D0F246C1F4100DBE135 /* ClientModeTests.swift */,
			);
			path = __tests__;
			sourceTree = "<group>";
		};
		B1B9CF1D246ED2D5008F04F5 /* Sanity Checks */ = {
			isa = PBXGroup;
			children = (
				B1B9CF20246ED2F2008F04F5 /* 2020-04-27-full-day-from-sap-api.proto */,
				B17A44A12464906A00CB195E /* KeyTests.swift */,
				B1B9CF1E246ED2E8008F04F5 /* Sap_FilebucketTests.swift */,
			);
			path = "Sanity Checks";
			sourceTree = "<group>";
		};
		B1D431C9246C848E00E728AD /* Signed Payload Store */ = {
			isa = PBXGroup;
			children = (
				B1D431CA246C84A400E728AD /* SignedPayloadStore.swift */,
				B1D431CC246C84ED00E728AD /* SignedPayloadStoreTests.swift */,
			);
			path = "Signed Payload Store";
			sourceTree = "<group>";
		};
		B1DDDABA2471379900A07175 /* __tests__ */ = {
			isa = PBXGroup;
			children = (
				B1DDDABB247137B000A07175 /* HTTPClientConfigurationEndpointTests.swift */,
			);
			path = __tests__;
			sourceTree = "<group>";
		};
		B1DDDABD24713B6000A07175 /* Model */ = {
			isa = PBXGroup;
			children = (
				B1A76EA124714F2900EA5208 /* __tests__ */,
				B1EAEC90247128ED003BE9A2 /* ClientMode.swift */,
			);
			path = Model;
			sourceTree = "<group>";
		};
		B1EAEC892471186B003BE9A2 /* Mock */ = {
			isa = PBXGroup;
			children = (
				B111EDEA2465B1E7001AEBB4 /* MockClient.swift */,
			);
			path = Mock;
			sourceTree = "<group>";
		};
		B1EAEC8C24711889003BE9A2 /* __tests__ */ = {
			isa = PBXGroup;
			children = (
				B1EAEC8D247118CB003BE9A2 /* URLSession+ConvenienceTests.swift */,
				B1D431C7246C69F300E728AD /* HTTPClient+ConfigurationTests.swift */,
			);
			path = __tests__;
			sourceTree = "<group>";
		};
		CD678F69246C43BF00B6A0F8 /* Mocks */ = {
			isa = PBXGroup;
			children = (
				CD678F6A246C43E200B6A0F8 /* MockExposureManager.swift */,
				CD678F6C246C43EE00B6A0F8 /* MockTestClient.swift */,
				CD678F6E246C43FC00B6A0F8 /* MockURLSession.swift */,
			);
			path = Mocks;
			sourceTree = "<group>";
		};
		CD99A398245B229F00BF12AF /* ExposureSubmission */ = {
			isa = PBXGroup;
			children = (
				CD99A399245B22B700BF12AF /* ExposureSubmissionViewController.swift */,
				B1741B592462F4DE006275D9 /* TanEntryViewController.swift */,
				CD99A3A6245B33D500BF12AF /* ConfirmationViewController.swift */,
			);
			path = ExposureSubmission;
			sourceTree = "<group>";
		};
		CD99A3C82461A44B00BF12AF /* View Helpers */ = {
			isa = PBXGroup;
			children = (
				EE278B29245F0B32008B06F9 /* ColorStyle */,
				51D420B324583ABB00AD70CA /* AppStoryboard.swift */,
				51D420BA24583BF400AD70CA /* LaunchInstructor.swift */,
				CD99A3C92461A47C00BF12AF /* AppStrings.swift */,
				714CD868247297F800F56450 /* NibLoadable.swift */,
			);
			path = "View Helpers";
			sourceTree = "<group>";
		};
		CDF27BD0246AD51A0044D32B /* Client */ = {
			isa = PBXGroup;
			children = (
				CDF27BD4246ADBF30044D32B /* HTTPClientTests.swift */,
			);
			path = Client;
			sourceTree = "<group>";
		};
		CDF27BD1246AD5220044D32B /* Services */ = {
			isa = PBXGroup;
			children = (
				CDF27BD2246ADBA70044D32B /* ExposureSubmissionServiceTests.swift */,
			);
			path = Services;
			sourceTree = "<group>";
		};
		EE20EA0824699A3A00770683 /* Help */ = {
			isa = PBXGroup;
			children = (
				EE20EA0924699A5800770683 /* RiskLegendTableViewController.swift */,
				EE20EA0B24699AA100770683 /* RiskLegendTableViewCell.swift */,
				EE20EA0D246ABED600770683 /* RiskLegendFactory.swift */,
			);
			path = Help;
			sourceTree = "<group>";
		};
		EE278B29245F0B32008B06F9 /* ColorStyle */ = {
			isa = PBXGroup;
			children = (
				EE278B2A245F0B32008B06F9 /* ColorStyle.swift */,
			);
			path = ColorStyle;
			sourceTree = "<group>";
		};
		EE278B2E245F2C58008B06F9 /* FriendsInvite */ = {
			isa = PBXGroup;
			children = (
				EE278B2F245F2C8A008B06F9 /* FriendsInviteController.swift */,
			);
			path = FriendsInvite;
			sourceTree = "<group>";
		};
		EE70C239245B09E900AC9B2F /* Localization */ = {
			isa = PBXGroup;
			children = (
				EE70C23A245B09E900AC9B2F /* Localizable.strings */,
				EE92A340245D96DA006B97B0 /* Localizable.stringsdict */,
			);
			path = Localization;
			sourceTree = "<group>";
		};
		EE85998B2462EFD4002E7AE2 /* AppInformation */ = {
			isa = PBXGroup;
			children = (
				71CC3E97246D358E00217F2C /* AppInformationViewController.swift */,
				71CC3E9E246D6B6800217F2C /* AppInformationDetailViewController.swift */,
				71CC3EA4246D74E800217F2C /* AppInformationHelpViewController.swift */,
			);
			path = AppInformation;
			sourceTree = "<group>";
		};
		EEF790092466ED410065EBD5 /* ExposureDetection */ = {
			isa = PBXGroup;
			children = (
				71FD886324725F2000E804D0 /* ExposureDetectionRiskCell.xib */,
				71FD886524725F3300E804D0 /* ExposureDetectionRiskCell.swift */,
			);
			path = ExposureDetection;
			sourceTree = "<group>";
		};
/* End PBXGroup section */

/* Begin PBXNativeTarget section */
		85D7593A2457048F008175F0 /* ENA */ = {
			isa = PBXNativeTarget;
			buildConfigurationList = 85D7596824570491008175F0 /* Build configuration list for PBXNativeTarget "ENA" */;
			buildPhases = (
				71AFBD9324642AF500F91006 /* SwiftLint */,
				85D759372457048F008175F0 /* Sources */,
				85D759382457048F008175F0 /* Frameworks */,
				85D759392457048F008175F0 /* Resources */,
				B102BDB924603FD600CD55A2 /* Embed Frameworks */,
			);
			buildRules = (
			);
			dependencies = (
			);
			name = ENA;
			packageProductDependencies = (
				B10FB02F246036F3004CA11E /* SwiftProtobuf */,
				CD99A3C42461558200BF12AF /* CocoaLumberjackSwift */,
			);
			productName = ENA;
			productReference = 85D7593B2457048F008175F0 /* ENA.app */;
			productType = "com.apple.product-type.application";
		};
		85D7595324570491008175F0 /* ENATests */ = {
			isa = PBXNativeTarget;
			buildConfigurationList = 85D7596B24570491008175F0 /* Build configuration list for PBXNativeTarget "ENATests" */;
			buildPhases = (
				85D7595024570491008175F0 /* Sources */,
				85D7595124570491008175F0 /* Frameworks */,
				85D7595224570491008175F0 /* Resources */,
			);
			buildRules = (
			);
			dependencies = (
				85D7595624570491008175F0 /* PBXTargetDependency */,
			);
			name = ENATests;
			productName = ENATests;
			productReference = 85D7595424570491008175F0 /* ENATests.xctest */;
			productType = "com.apple.product-type.bundle.unit-test";
		};
		85D7595E24570491008175F0 /* ENAUITests */ = {
			isa = PBXNativeTarget;
			buildConfigurationList = 85D7596E24570491008175F0 /* Build configuration list for PBXNativeTarget "ENAUITests" */;
			buildPhases = (
				85D7595B24570491008175F0 /* Sources */,
				85D7595C24570491008175F0 /* Frameworks */,
				85D7595D24570491008175F0 /* Resources */,
			);
			buildRules = (
			);
			dependencies = (
				85D7596124570491008175F0 /* PBXTargetDependency */,
			);
			name = ENAUITests;
			productName = ENAUITests;
			productReference = 85D7595F24570491008175F0 /* ENAUITests.xctest */;
			productType = "com.apple.product-type.bundle.ui-testing";
		};
/* End PBXNativeTarget section */

/* Begin PBXProject section */
		85D759332457048F008175F0 /* Project object */ = {
			isa = PBXProject;
			attributes = {
				LastSwiftUpdateCheck = 1150;
				LastUpgradeCheck = 1150;
				ORGANIZATIONNAME = "SAP SE";
				TargetAttributes = {
					85D7593A2457048F008175F0 = {
						CreatedOnToolsVersion = 11.4.1;
					};
					85D7595324570491008175F0 = {
						CreatedOnToolsVersion = 11.4.1;
						TestTargetID = 85D7593A2457048F008175F0;
					};
					85D7595E24570491008175F0 = {
						CreatedOnToolsVersion = 11.4.1;
						TestTargetID = 85D7593A2457048F008175F0;
					};
				};
			};
			buildConfigurationList = 85D759362457048F008175F0 /* Build configuration list for PBXProject "ENA" */;
			compatibilityVersion = "Xcode 9.3";
			developmentRegion = en;
			hasScannedForEncodings = 0;
			knownRegions = (
				en,
				Base,
				de,
			);
			mainGroup = 85D759322457048F008175F0;
			packageReferences = (
				B10FB02E246036F3004CA11E /* XCRemoteSwiftPackageReference "swift-protobuf" */,
				CD99A3C32461558200BF12AF /* XCRemoteSwiftPackageReference "CocoaLumberjack" */,
			);
			productRefGroup = 85D7593C2457048F008175F0 /* Products */;
			projectDirPath = "";
			projectRoot = "";
			targets = (
				85D7593A2457048F008175F0 /* ENA */,
				85D7595324570491008175F0 /* ENATests */,
				85D7595E24570491008175F0 /* ENAUITests */,
			);
		};
/* End PBXProject section */

/* Begin PBXResourcesBuildPhase section */
		85D759392457048F008175F0 /* Resources */ = {
			isa = PBXResourcesBuildPhase;
			buildActionMask = 2147483647;
			files = (
				514E813024618E3D00636861 /* ExposureDetection.storyboard in Resources */,
				51CE1B8F246078B6002CF42A /* HomeFooterSupplementaryView.xib in Resources */,
				85D7594E24570491008175F0 /* LaunchScreen.storyboard in Resources */,
				EE20EA072469883900770683 /* RiskLegend.storyboard in Resources */,
				51CE1B8D246078B6002CF42A /* SubmitCollectionViewCell.xib in Resources */,
				EE92A33E245D96DA006B97B0 /* Localizable.stringsdict in Resources */,
				EE278B2D245F2BBB008B06F9 /* InviteFriends.storyboard in Resources */,
				EE70C23D245B09EA00AC9B2F /* Localizable.strings in Resources */,
				51CE1B85246078B6002CF42A /* ActivateCollectionViewCell.xib in Resources */,
				51D420CE245869C800AD70CA /* Home.storyboard in Resources */,
				8539874F2467094E00D28B62 /* AppIcon.xcassets in Resources */,
				51B5B414246DF07300DC5D3E /* RiskItemView.xib in Resources */,
				51CE1B8E246078B6002CF42A /* SettingsCollectionViewCell.xib in Resources */,
				85D7594B24570491008175F0 /* Assets.xcassets in Resources */,
				51CE1B88246078B6002CF42A /* RiskCollectionViewCell.xib in Resources */,
				71FD886424725F2000E804D0 /* ExposureDetectionRiskCell.xib in Resources */,
				51D420D024586AB300AD70CA /* Settings.storyboard in Resources */,
				01DC23252462DFD0001B727C /* ExposureSubmission.storyboard in Resources */,
				51CE1B8A246078B6002CF42A /* InfoCollectionViewCell.xib in Resources */,
				853D98832469DC5000490DBA /* ExposureNotificationSetting.storyboard in Resources */,
				51D420B12458397300AD70CA /* Onboarding.storyboard in Resources */,
			);
			runOnlyForDeploymentPostprocessing = 0;
		};
		85D7595224570491008175F0 /* Resources */ = {
			isa = PBXResourcesBuildPhase;
			buildActionMask = 2147483647;
			files = (
				B1B9CF21246ED2F2008F04F5 /* 2020-04-27-full-day-from-sap-api.proto in Resources */,
			);
			runOnlyForDeploymentPostprocessing = 0;
		};
		85D7595D24570491008175F0 /* Resources */ = {
			isa = PBXResourcesBuildPhase;
			buildActionMask = 2147483647;
			files = (
			);
			runOnlyForDeploymentPostprocessing = 0;
		};
/* End PBXResourcesBuildPhase section */

/* Begin PBXShellScriptBuildPhase section */
		71AFBD9324642AF500F91006 /* SwiftLint */ = {
			isa = PBXShellScriptBuildPhase;
			buildActionMask = 2147483647;
			files = (
			);
			inputFileListPaths = (
			);
			inputPaths = (
			);
			name = SwiftLint;
			outputFileListPaths = (
			);
			outputPaths = (
			);
			runOnlyForDeploymentPostprocessing = 0;
			shellPath = /bin/sh;
			shellScript = "if which swiftlint >/dev/null; then\n  swiftlint\nelse\n  echo \"warning: SwiftLint is not available.\"\n  echo \"Use 'brew install swiftlint' to install SwiftLint or download it manually from https://github.com/realm/SwiftLint.\"\nfi\n\n";
			showEnvVarsInLog = 0;
		};
/* End PBXShellScriptBuildPhase section */

/* Begin PBXSourcesBuildPhase section */
		85D759372457048F008175F0 /* Sources */ = {
			isa = PBXSourcesBuildPhase;
			buildActionMask = 2147483647;
			files = (
				714CD8672472885900F56450 /* ExposureDetectionModel+Data.swift in Sources */,
				B14D0CDD246E972400D5BEBC /* ExposureDetectionTransactionDelegate.swift in Sources */,
				B11E619B246EE4B0004A056A /* DynamicTypeLabel.swift in Sources */,
				01EB1D31246973F100A7908B /* risk_score_parameters.pb.swift in Sources */,
				01EB1D342469770A00A7908B /* apple_exposure_notification.pb.swift in Sources */,
				CD99A3A7245B33D500BF12AF /* ConfirmationViewController.swift in Sources */,
				51895EDC245E16CD0085DA38 /* UIColor.swift in Sources */,
				01DC23242462DF78001B727C /* ExposureSubmissionViewController.swift in Sources */,
				51B5B418246E022600DC5D3E /* InsetLabel.swift in Sources */,
				CD99A3A9245C272400BF12AF /* ExposureSubmissionService.swift in Sources */,
				51B5B41C246EC8B800DC5D3E /* HomeCardCollectionViewCell.swift in Sources */,
				011E13AE24680A4000973467 /* HTTPClient.swift in Sources */,
				853D987A24694A8700490DBA /* ENAButton.swift in Sources */,
				51CE1BB52460AC83002CF42A /* UICollectionView+Dequeue.swift in Sources */,
				71FD8862246EB27F00E804D0 /* ExposureDetectionViewController.swift in Sources */,
				514EE99D246D4CFB00DE4884 /* TableViewCellConfigurator.swift in Sources */,
				B1741B4D2462C21F006275D9 /* DMQRCodeViewController.swift in Sources */,
				B1741B4B2462C21C006275D9 /* DMQRCodeScanViewController.swift in Sources */,
				B1DDDABE24713BAD00A07175 /* VerifiedSapFileBucket.swift in Sources */,
				EE20EA0E246ABED600770683 /* RiskLegendFactory.swift in Sources */,
				B10FD5EF246EAB0100E9D7F2 /* AppInformationHelpModel.swift in Sources */,
				51CE1B4A246016B0002CF42A /* UICollectionViewCell+Identifier.swift in Sources */,
				B1EAEC91247128ED003BE9A2 /* ClientMode.swift in Sources */,
				853D98852469DC8100490DBA /* ExposureNotificationSettingViewController.swift in Sources */,
				8595BF5F246032D90056EA27 /* ENASwitch.swift in Sources */,
				51D420B724583B7200AD70CA /* NSObject+Identifier.swift in Sources */,
				51CE1B86246078B6002CF42A /* SubmitCollectionViewCell.swift in Sources */,
				B1D431CB246C84A400E728AD /* SignedPayloadStore.swift in Sources */,
				B10FD5F2246EAB1600E9D7F2 /* AppInformationDetailModel.swift in Sources */,
				B10FD5F4246EAC1700E9D7F2 /* AppleFilesWriter.swift in Sources */,
				B1741B4E2462C21F006275D9 /* DMViewController.swift in Sources */,
				B1741B4C2462C21F006275D9 /* DMDeveloperMenu.swift in Sources */,
				714CD869247297F800F56450 /* NibLoadable.swift in Sources */,
				51D420D424586DCA00AD70CA /* NotificationName.swift in Sources */,
				B1BC090F246B1A0C00302424 /* PersistedAndPublished.swift in Sources */,
				51CE1BC12460B256002CF42A /* HomeSubmitCellConfigurator.swift in Sources */,
				B10FD5F0246EAB0400E9D7F2 /* AppInformationHelpModelData.swift in Sources */,
				B1741B582462EBDB006275D9 /* HomeViewController.swift in Sources */,
				B10FD5EC246EAAD900E9D7F2 /* AppInformationViewController.swift in Sources */,
				51C737BF245B3B5D00286105 /* OnboardingInfo.swift in Sources */,
				51D420B924583B8300AD70CA /* UIViewController+AppStoryboard.swift in Sources */,
				B11E619C246EE4E9004A056A /* UIFont+DynamicType.swift in Sources */,
				51CE1BC52460B2AF002CF42A /* HomeSettingsCellConfigurator.swift in Sources */,
				EE20EA0A24699A5800770683 /* RiskLegendTableViewController.swift in Sources */,
				B1EAEC8B24711884003BE9A2 /* URLSession+Convenience.swift in Sources */,
				B153096A24706F1000A4A1BD /* URLSession+Default.swift in Sources */,
				5111E7632460BB1500ED6498 /* HomeInteractor.swift in Sources */,
				51CE1B4C246016D1002CF42A /* UICollectionReusableView+Identifier.swift in Sources */,
				013DC102245DAC4E00EE58B0 /* Store.swift in Sources */,
				51CE1B89246078B6002CF42A /* RiskCollectionViewCell.swift in Sources */,
				B1F82DF224718C7300E2E56A /* DMConfigurationViewController.swift in Sources */,
				01EB1D30246973F100A7908B /* signed_payload.pb.swift in Sources */,
				B1B381432472EF8B0056BEEE /* HTTPClient+Configuration.swift in Sources */,
				51D420B424583ABB00AD70CA /* AppStoryboard.swift in Sources */,
				EE278B30245F2C8A008B06F9 /* FriendsInviteController.swift in Sources */,
				EE20EA0C24699AA100770683 /* RiskLegendTableViewCell.swift in Sources */,
				51CE1B87246078B6002CF42A /* ActivateCollectionViewCell.swift in Sources */,
				51CE1BBD2460B1CB002CF42A /* CollectionViewCellConfigurator.swift in Sources */,
				518A6A1E246A9FCD00444E66 /* HomeRiskCellPropertyHolder.swift in Sources */,
				51C737BD245B349700286105 /* OnboardingInfoViewController.swift in Sources */,
<<<<<<< HEAD
				714CD8652472883A00F56450 /* ExposureDetectionModel.swift in Sources */,
				B1A7A1CD246C13CB00AD3470 /* Mode.swift in Sources */,
=======
>>>>>>> 13273eb7
				514EE999246D4C2E00DE4884 /* UITableViewCell+Identifier.swift in Sources */,
				B10FD5ED246EAADC00E9D7F2 /* AppInformationDetailViewController.swift in Sources */,
				01EB1D2F246973F100A7908B /* file_bucket.pb.swift in Sources */,
				85D7593F2457048F008175F0 /* AppDelegate.swift in Sources */,
				B153096C24706F2400A4A1BD /* URLSessionConfiguration+Default.swift in Sources */,
				51CE1B90246078B6002CF42A /* HomeFooterSupplementaryView.swift in Sources */,
				CD99A3C7246155C300BF12AF /* Logger.swift in Sources */,
				B111EDEB2465B1E7001AEBB4 /* MockClient.swift in Sources */,
				85D759412457048F008175F0 /* SceneDelegate.swift in Sources */,
				51B5B416246DF13D00DC5D3E /* RiskItemView.swift in Sources */,
				51CE1BC32460B28D002CF42A /* HomeInfoCellConfigurator.swift in Sources */,
				514EE99B246D4C4C00DE4884 /* UITableView+Dequeue.swift in Sources */,
				B1741B5A2462F4DE006275D9 /* TanEntryViewController.swift in Sources */,
				B10FD5F1246EAB1000E9D7F2 /* AppInformationDetailModelData.swift in Sources */,
				B14D0CDF246E976400D5BEBC /* ExposureDetectionTransaction+DidEndPrematurelyReason.swift in Sources */,
				B10FD5EE246EAADF00E9D7F2 /* AppInformationHelpViewController.swift in Sources */,
				B111EE2C2465D9F7001AEBB4 /* String+Localization.swift in Sources */,
				EEF1067A246EBF8B009DFB4E /* ResetViewController.swift in Sources */,
				51CE1BBA2460AFD8002CF42A /* HomeActivateCellConfigurator.swift in Sources */,
				01EB1D2E246973F100A7908B /* risk_level.pb.swift in Sources */,
				EE46E5D82466AEA50057627F /* UIView.swift in Sources */,
				51D420BB24583BF400AD70CA /* LaunchInstructor.swift in Sources */,
				51CE1B91246078B6002CF42A /* SectionSystemBackgroundDecorationView.swift in Sources */,
				B112545A246F2C6500AB5036 /* ENTemporaryExposureKey+Convert.swift in Sources */,
				EE278B2B245F0B32008B06F9 /* ColorStyle.swift in Sources */,
				01EB1D32246973F100A7908B /* submission_payload.pb.swift in Sources */,
				51CE1B5524604DD2002CF42A /* HomeLayout.swift in Sources */,
				51D420C424583E3300AD70CA /* SettingsViewController.swift in Sources */,
				51CE1B8C246078B6002CF42A /* SettingsCollectionViewCell.swift in Sources */,
				514EE9A0246D4DF800DE4884 /* HomeRiskItemViewConfigurator.swift in Sources */,
				518A69FB24687D5800444E66 /* RiskLevel.swift in Sources */,
				B1741B492462C207006275D9 /* Client.swift in Sources */,
				71FD886624725F3300E804D0 /* ExposureDetectionRiskCell.swift in Sources */,
				51CE1B8B246078B6002CF42A /* InfoCollectionViewCell.swift in Sources */,
				B14D0CDB246E968C00D5BEBC /* String+Today.swift in Sources */,
				85142501245DA0B3009D2791 /* UIViewController+Alert.swift in Sources */,
				CD99A3CA2461A47C00BF12AF /* AppStrings.swift in Sources */,
				514E81342461B97800636861 /* ExposureManager.swift in Sources */,
				B14D0CD9246E946E00D5BEBC /* ExposureDetectionTransaction.swift in Sources */,
				B154F59B246DD5CF003E891E /* Client+Convenience.swift in Sources */,
				01EB1D2D246973F100A7908B /* exposure_notification.pb.swift in Sources */,
				51CE1BBF2460B222002CF42A /* HomeRiskCellConfigurator.swift in Sources */,
			);
			runOnlyForDeploymentPostprocessing = 0;
		};
		85D7595024570491008175F0 /* Sources */ = {
			isa = PBXSourcesBuildPhase;
			buildActionMask = 2147483647;
			files = (
				B1EAEC8F247118D1003BE9A2 /* URLSession+ConvenienceTests.swift in Sources */,
				B1A76EA224714F7900EA5208 /* ClientModeTests.swift in Sources */,
				CD678F6F246C43FC00B6A0F8 /* MockURLSession.swift in Sources */,
				CD678F6B246C43E200B6A0F8 /* MockExposureManager.swift in Sources */,
				B18C411F246DB4B400B8D8CB /* Sap_Model.swift in Sources */,
				B1A76E9F24714AC700EA5208 /* HTTPClient+Configuration.swift in Sources */,
				B1D431C8246C69F300E728AD /* HTTPClient+ConfigurationTests.swift in Sources */,
				CDF27BD3246ADBA70044D32B /* ExposureSubmissionServiceTests.swift in Sources */,
				B1DDDABC247137B000A07175 /* HTTPClientConfigurationEndpointTests.swift in Sources */,
				B1B9CF1F246ED2E8008F04F5 /* Sap_FilebucketTests.swift in Sources */,
				B17A44A22464906A00CB195E /* KeyTests.swift in Sources */,
				B18C411D246DB30000B8D8CB /* URL+Helper.swift in Sources */,
				CDF27BD5246ADBF30044D32B /* HTTPClientTests.swift in Sources */,
				CD678F6D246C43EE00B6A0F8 /* MockTestClient.swift in Sources */,
				B1D431CE246C84F200E728AD /* SignedPayloadStoreTests.swift in Sources */,
			);
			runOnlyForDeploymentPostprocessing = 0;
		};
		85D7595B24570491008175F0 /* Sources */ = {
			isa = PBXSourcesBuildPhase;
			buildActionMask = 2147483647;
			files = (
				130CB19D246D931B00ADE602 /* Store.swift in Sources */,
				130CB19E246D932F00ADE602 /* NotificationName.swift in Sources */,
				85D7596424570491008175F0 /* ENAUITests.swift in Sources */,
				130CB19C246D92F800ADE602 /* ENAUITestsOnboarding.swift in Sources */,
			);
			runOnlyForDeploymentPostprocessing = 0;
		};
/* End PBXSourcesBuildPhase section */

/* Begin PBXTargetDependency section */
		85D7595624570491008175F0 /* PBXTargetDependency */ = {
			isa = PBXTargetDependency;
			target = 85D7593A2457048F008175F0 /* ENA */;
			targetProxy = 85D7595524570491008175F0 /* PBXContainerItemProxy */;
		};
		85D7596124570491008175F0 /* PBXTargetDependency */ = {
			isa = PBXTargetDependency;
			target = 85D7593A2457048F008175F0 /* ENA */;
			targetProxy = 85D7596024570491008175F0 /* PBXContainerItemProxy */;
		};
/* End PBXTargetDependency section */

/* Begin PBXVariantGroup section */
		85D7594C24570491008175F0 /* LaunchScreen.storyboard */ = {
			isa = PBXVariantGroup;
			children = (
				85D7594D24570491008175F0 /* Base */,
			);
			name = LaunchScreen.storyboard;
			sourceTree = "<group>";
		};
		EE70C23A245B09E900AC9B2F /* Localizable.strings */ = {
			isa = PBXVariantGroup;
			children = (
				EE70C23B245B09E900AC9B2F /* de */,
				EE70C23C245B09E900AC9B2F /* en */,
			);
			name = Localizable.strings;
			sourceTree = "<group>";
		};
		EE92A340245D96DA006B97B0 /* Localizable.stringsdict */ = {
			isa = PBXVariantGroup;
			children = (
				EE92A33F245D96DA006B97B0 /* de */,
			);
			name = Localizable.stringsdict;
			sourceTree = "<group>";
		};
/* End PBXVariantGroup section */

/* Begin XCBuildConfiguration section */
		85D7596624570491008175F0 /* Debug */ = {
			isa = XCBuildConfiguration;
			buildSettings = {
				ALWAYS_SEARCH_USER_PATHS = NO;
				CLANG_ANALYZER_LOCALIZABILITY_NONLOCALIZED = YES;
				CLANG_ANALYZER_NONNULL = YES;
				CLANG_ANALYZER_NUMBER_OBJECT_CONVERSION = YES_AGGRESSIVE;
				CLANG_CXX_LANGUAGE_STANDARD = "gnu++14";
				CLANG_CXX_LIBRARY = "libc++";
				CLANG_ENABLE_MODULES = YES;
				CLANG_ENABLE_OBJC_ARC = YES;
				CLANG_ENABLE_OBJC_WEAK = YES;
				CLANG_WARN_BLOCK_CAPTURE_AUTORELEASING = YES;
				CLANG_WARN_BOOL_CONVERSION = YES;
				CLANG_WARN_COMMA = YES;
				CLANG_WARN_CONSTANT_CONVERSION = YES;
				CLANG_WARN_DEPRECATED_OBJC_IMPLEMENTATIONS = YES;
				CLANG_WARN_DIRECT_OBJC_ISA_USAGE = YES_ERROR;
				CLANG_WARN_DOCUMENTATION_COMMENTS = YES;
				CLANG_WARN_EMPTY_BODY = YES;
				CLANG_WARN_ENUM_CONVERSION = YES;
				CLANG_WARN_INFINITE_RECURSION = YES;
				CLANG_WARN_INT_CONVERSION = YES;
				CLANG_WARN_NON_LITERAL_NULL_CONVERSION = YES;
				CLANG_WARN_OBJC_IMPLICIT_RETAIN_SELF = YES;
				CLANG_WARN_OBJC_LITERAL_CONVERSION = YES;
				CLANG_WARN_OBJC_ROOT_CLASS = YES_ERROR;
				CLANG_WARN_RANGE_LOOP_ANALYSIS = YES;
				CLANG_WARN_STRICT_PROTOTYPES = YES;
				CLANG_WARN_SUSPICIOUS_MOVE = YES;
				CLANG_WARN_UNGUARDED_AVAILABILITY = YES_AGGRESSIVE;
				CLANG_WARN_UNREACHABLE_CODE = YES;
				CLANG_WARN__DUPLICATE_METHOD_MATCH = YES;
				COPY_PHASE_STRIP = NO;
				DEBUG_INFORMATION_FORMAT = dwarf;
				ENABLE_STRICT_OBJC_MSGSEND = YES;
				ENABLE_TESTABILITY = YES;
				GCC_C_LANGUAGE_STANDARD = gnu11;
				GCC_DYNAMIC_NO_PIC = NO;
				GCC_NO_COMMON_BLOCKS = YES;
				GCC_OPTIMIZATION_LEVEL = 0;
				GCC_PREPROCESSOR_DEFINITIONS = (
					"DEBUG=1",
					"$(inherited)",
				);
				GCC_WARN_64_TO_32_BIT_CONVERSION = YES;
				GCC_WARN_ABOUT_RETURN_TYPE = YES_ERROR;
				GCC_WARN_UNDECLARED_SELECTOR = YES;
				GCC_WARN_UNINITIALIZED_AUTOS = YES_AGGRESSIVE;
				GCC_WARN_UNUSED_FUNCTION = YES;
				GCC_WARN_UNUSED_VARIABLE = YES;
				IPHONEOS_DEPLOYMENT_TARGET = 13.5;
				MTL_ENABLE_DEBUG_INFO = INCLUDE_SOURCE;
				MTL_FAST_MATH = YES;
				ONLY_ACTIVE_ARCH = YES;
				SDKROOT = iphoneos;
				SWIFT_ACTIVE_COMPILATION_CONDITIONS = DEBUG;
				SWIFT_OPTIMIZATION_LEVEL = "-Onone";
			};
			name = Debug;
		};
		85D7596724570491008175F0 /* Release */ = {
			isa = XCBuildConfiguration;
			buildSettings = {
				ALWAYS_SEARCH_USER_PATHS = NO;
				CLANG_ANALYZER_LOCALIZABILITY_NONLOCALIZED = YES;
				CLANG_ANALYZER_NONNULL = YES;
				CLANG_ANALYZER_NUMBER_OBJECT_CONVERSION = YES_AGGRESSIVE;
				CLANG_CXX_LANGUAGE_STANDARD = "gnu++14";
				CLANG_CXX_LIBRARY = "libc++";
				CLANG_ENABLE_MODULES = YES;
				CLANG_ENABLE_OBJC_ARC = YES;
				CLANG_ENABLE_OBJC_WEAK = YES;
				CLANG_WARN_BLOCK_CAPTURE_AUTORELEASING = YES;
				CLANG_WARN_BOOL_CONVERSION = YES;
				CLANG_WARN_COMMA = YES;
				CLANG_WARN_CONSTANT_CONVERSION = YES;
				CLANG_WARN_DEPRECATED_OBJC_IMPLEMENTATIONS = YES;
				CLANG_WARN_DIRECT_OBJC_ISA_USAGE = YES_ERROR;
				CLANG_WARN_DOCUMENTATION_COMMENTS = YES;
				CLANG_WARN_EMPTY_BODY = YES;
				CLANG_WARN_ENUM_CONVERSION = YES;
				CLANG_WARN_INFINITE_RECURSION = YES;
				CLANG_WARN_INT_CONVERSION = YES;
				CLANG_WARN_NON_LITERAL_NULL_CONVERSION = YES;
				CLANG_WARN_OBJC_IMPLICIT_RETAIN_SELF = YES;
				CLANG_WARN_OBJC_LITERAL_CONVERSION = YES;
				CLANG_WARN_OBJC_ROOT_CLASS = YES_ERROR;
				CLANG_WARN_RANGE_LOOP_ANALYSIS = YES;
				CLANG_WARN_STRICT_PROTOTYPES = YES;
				CLANG_WARN_SUSPICIOUS_MOVE = YES;
				CLANG_WARN_UNGUARDED_AVAILABILITY = YES_AGGRESSIVE;
				CLANG_WARN_UNREACHABLE_CODE = YES;
				CLANG_WARN__DUPLICATE_METHOD_MATCH = YES;
				COPY_PHASE_STRIP = NO;
				DEBUG_INFORMATION_FORMAT = "dwarf-with-dsym";
				ENABLE_NS_ASSERTIONS = NO;
				ENABLE_STRICT_OBJC_MSGSEND = YES;
				GCC_C_LANGUAGE_STANDARD = gnu11;
				GCC_NO_COMMON_BLOCKS = YES;
				GCC_WARN_64_TO_32_BIT_CONVERSION = YES;
				GCC_WARN_ABOUT_RETURN_TYPE = YES_ERROR;
				GCC_WARN_UNDECLARED_SELECTOR = YES;
				GCC_WARN_UNINITIALIZED_AUTOS = YES_AGGRESSIVE;
				GCC_WARN_UNUSED_FUNCTION = YES;
				GCC_WARN_UNUSED_VARIABLE = YES;
				IPHONEOS_DEPLOYMENT_TARGET = 13.5;
				MTL_ENABLE_DEBUG_INFO = NO;
				MTL_FAST_MATH = YES;
				SDKROOT = iphoneos;
				SWIFT_COMPILATION_MODE = wholemodule;
				SWIFT_OPTIMIZATION_LEVEL = "-O";
				VALIDATE_PRODUCT = YES;
			};
			name = Release;
		};
		85D7596924570491008175F0 /* Debug */ = {
			isa = XCBuildConfiguration;
			buildSettings = {
				ASSETCATALOG_COMPILER_APPICON_NAME = AppIcon;
				CODE_SIGN_ENTITLEMENTS = "${PROJECT}/Resources/ENATest.entitlements";
				CODE_SIGN_IDENTITY = "iPhone Developer";
				CODE_SIGN_STYLE = Manual;
				DEVELOPMENT_TEAM = ZK2MG3TWVQ;
				INFOPLIST_FILE = ENA/Resources/Info.plist;
				LD_RUNPATH_SEARCH_PATHS = (
					"$(inherited)",
					"@executable_path/Frameworks",
				);
				PRODUCT_BUNDLE_IDENTIFIER = com.sap.ena;
				PRODUCT_NAME = "$(TARGET_NAME)";
				PROVISIONING_PROFILE_SPECIFIER = covid43;
				SWIFT_VERSION = 5.0;
				TARGETED_DEVICE_FAMILY = "1,2";
			};
			name = Debug;
		};
		85D7596A24570491008175F0 /* Release */ = {
			isa = XCBuildConfiguration;
			buildSettings = {
				ASSETCATALOG_COMPILER_APPICON_NAME = AppIcon;
				CODE_SIGN_ENTITLEMENTS = "${PROJECT}/Resources/ENA.entitlements";
				CODE_SIGN_IDENTITY = "iPhone Developer";
				CODE_SIGN_STYLE = Manual;
				DEVELOPMENT_TEAM = ZK2MG3TWVQ;
				INFOPLIST_FILE = ENA/Resources/Info.plist;
				LD_RUNPATH_SEARCH_PATHS = (
					"$(inherited)",
					"@executable_path/Frameworks",
				);
				PRODUCT_BUNDLE_IDENTIFIER = com.sap.ena;
				PRODUCT_NAME = "$(TARGET_NAME)";
				PROVISIONING_PROFILE_SPECIFIER = covid43;
				SWIFT_VERSION = 5.0;
				TARGETED_DEVICE_FAMILY = "1,2";
			};
			name = Release;
		};
		85D7596C24570491008175F0 /* Debug */ = {
			isa = XCBuildConfiguration;
			buildSettings = {
				ALWAYS_EMBED_SWIFT_STANDARD_LIBRARIES = YES;
				BUNDLE_LOADER = "$(TEST_HOST)";
				CODE_SIGN_STYLE = Automatic;
				DEVELOPMENT_TEAM = ZK2MG3TWVQ;
				INFOPLIST_FILE = ENATests/Info.plist;
				IPHONEOS_DEPLOYMENT_TARGET = 13.5;
				LD_RUNPATH_SEARCH_PATHS = (
					"$(inherited)",
					"@executable_path/Frameworks",
					"@loader_path/Frameworks",
				);
				PRODUCT_BUNDLE_IDENTIFIER = com.sap.ux.ENATests;
				PRODUCT_NAME = "$(TARGET_NAME)";
				SWIFT_VERSION = 5.0;
				TARGETED_DEVICE_FAMILY = "1,2";
				TEST_HOST = "$(BUILT_PRODUCTS_DIR)/ENA.app/ENA";
			};
			name = Debug;
		};
		85D7596D24570491008175F0 /* Release */ = {
			isa = XCBuildConfiguration;
			buildSettings = {
				ALWAYS_EMBED_SWIFT_STANDARD_LIBRARIES = YES;
				BUNDLE_LOADER = "$(TEST_HOST)";
				CODE_SIGN_STYLE = Automatic;
				DEVELOPMENT_TEAM = ZK2MG3TWVQ;
				INFOPLIST_FILE = ENATests/Info.plist;
				IPHONEOS_DEPLOYMENT_TARGET = 13.5;
				LD_RUNPATH_SEARCH_PATHS = (
					"$(inherited)",
					"@executable_path/Frameworks",
					"@loader_path/Frameworks",
				);
				PRODUCT_BUNDLE_IDENTIFIER = com.sap.ux.ENATests;
				PRODUCT_NAME = "$(TARGET_NAME)";
				SWIFT_VERSION = 5.0;
				TARGETED_DEVICE_FAMILY = "1,2";
				TEST_HOST = "$(BUILT_PRODUCTS_DIR)/ENA.app/ENA";
			};
			name = Release;
		};
		85D7596F24570491008175F0 /* Debug */ = {
			isa = XCBuildConfiguration;
			buildSettings = {
				ALWAYS_EMBED_SWIFT_STANDARD_LIBRARIES = YES;
				CODE_SIGN_STYLE = Manual;
				DEVELOPMENT_TEAM = "";
				INFOPLIST_FILE = ENAUITests/Info.plist;
				LD_RUNPATH_SEARCH_PATHS = (
					"$(inherited)",
					"@executable_path/Frameworks",
					"@loader_path/Frameworks",
				);
				PRODUCT_BUNDLE_IDENTIFIER = com.sap.ux.ENAUITests;
				PRODUCT_NAME = "$(TARGET_NAME)";
				PROVISIONING_PROFILE_SPECIFIER = "";
				"PROVISIONING_PROFILE_SPECIFIER[sdk=macosx*]" = "";
				SWIFT_VERSION = 5.0;
				TARGETED_DEVICE_FAMILY = "1,2";
				TEST_TARGET_NAME = ENA;
			};
			name = Debug;
		};
		85D7597024570491008175F0 /* Release */ = {
			isa = XCBuildConfiguration;
			buildSettings = {
				ALWAYS_EMBED_SWIFT_STANDARD_LIBRARIES = YES;
				CODE_SIGN_STYLE = Manual;
				DEVELOPMENT_TEAM = "";
				INFOPLIST_FILE = ENAUITests/Info.plist;
				LD_RUNPATH_SEARCH_PATHS = (
					"$(inherited)",
					"@executable_path/Frameworks",
					"@loader_path/Frameworks",
				);
				PRODUCT_BUNDLE_IDENTIFIER = com.sap.ux.ENAUITests;
				PRODUCT_NAME = "$(TARGET_NAME)";
				PROVISIONING_PROFILE_SPECIFIER = "";
				"PROVISIONING_PROFILE_SPECIFIER[sdk=macosx*]" = "";
				SWIFT_VERSION = 5.0;
				TARGETED_DEVICE_FAMILY = "1,2";
				TEST_TARGET_NAME = ENA;
			};
			name = Release;
		};
		CD7F5C6E2466ED8F00D3D03C /* ReleaseAppStore */ = {
			isa = XCBuildConfiguration;
			buildSettings = {
				ALWAYS_SEARCH_USER_PATHS = NO;
				CLANG_ANALYZER_LOCALIZABILITY_NONLOCALIZED = YES;
				CLANG_ANALYZER_NONNULL = YES;
				CLANG_ANALYZER_NUMBER_OBJECT_CONVERSION = YES_AGGRESSIVE;
				CLANG_CXX_LANGUAGE_STANDARD = "gnu++14";
				CLANG_CXX_LIBRARY = "libc++";
				CLANG_ENABLE_MODULES = YES;
				CLANG_ENABLE_OBJC_ARC = YES;
				CLANG_ENABLE_OBJC_WEAK = YES;
				CLANG_WARN_BLOCK_CAPTURE_AUTORELEASING = YES;
				CLANG_WARN_BOOL_CONVERSION = YES;
				CLANG_WARN_COMMA = YES;
				CLANG_WARN_CONSTANT_CONVERSION = YES;
				CLANG_WARN_DEPRECATED_OBJC_IMPLEMENTATIONS = YES;
				CLANG_WARN_DIRECT_OBJC_ISA_USAGE = YES_ERROR;
				CLANG_WARN_DOCUMENTATION_COMMENTS = YES;
				CLANG_WARN_EMPTY_BODY = YES;
				CLANG_WARN_ENUM_CONVERSION = YES;
				CLANG_WARN_INFINITE_RECURSION = YES;
				CLANG_WARN_INT_CONVERSION = YES;
				CLANG_WARN_NON_LITERAL_NULL_CONVERSION = YES;
				CLANG_WARN_OBJC_IMPLICIT_RETAIN_SELF = YES;
				CLANG_WARN_OBJC_LITERAL_CONVERSION = YES;
				CLANG_WARN_OBJC_ROOT_CLASS = YES_ERROR;
				CLANG_WARN_RANGE_LOOP_ANALYSIS = YES;
				CLANG_WARN_STRICT_PROTOTYPES = YES;
				CLANG_WARN_SUSPICIOUS_MOVE = YES;
				CLANG_WARN_UNGUARDED_AVAILABILITY = YES_AGGRESSIVE;
				CLANG_WARN_UNREACHABLE_CODE = YES;
				CLANG_WARN__DUPLICATE_METHOD_MATCH = YES;
				COPY_PHASE_STRIP = NO;
				DEBUG_INFORMATION_FORMAT = "dwarf-with-dsym";
				ENABLE_NS_ASSERTIONS = NO;
				ENABLE_STRICT_OBJC_MSGSEND = YES;
				GCC_C_LANGUAGE_STANDARD = gnu11;
				GCC_NO_COMMON_BLOCKS = YES;
				GCC_WARN_64_TO_32_BIT_CONVERSION = YES;
				GCC_WARN_ABOUT_RETURN_TYPE = YES_ERROR;
				GCC_WARN_UNDECLARED_SELECTOR = YES;
				GCC_WARN_UNINITIALIZED_AUTOS = YES_AGGRESSIVE;
				GCC_WARN_UNUSED_FUNCTION = YES;
				GCC_WARN_UNUSED_VARIABLE = YES;
				IPHONEOS_DEPLOYMENT_TARGET = 13.5;
				MTL_ENABLE_DEBUG_INFO = NO;
				MTL_FAST_MATH = YES;
				SDKROOT = iphoneos;
				SWIFT_ACTIVE_COMPILATION_CONDITIONS = APP_STORE;
				SWIFT_COMPILATION_MODE = wholemodule;
				SWIFT_OPTIMIZATION_LEVEL = "-O";
				VALIDATE_PRODUCT = YES;
			};
			name = ReleaseAppStore;
		};
		CD7F5C6F2466ED8F00D3D03C /* ReleaseAppStore */ = {
			isa = XCBuildConfiguration;
			buildSettings = {
				ASSETCATALOG_COMPILER_APPICON_NAME = AppIcon;
				CODE_SIGN_ENTITLEMENTS = "${PROJECT}/Resources/ENA.entitlements";
				CODE_SIGN_IDENTITY = "iPhone Developer";
				CODE_SIGN_STYLE = Manual;
				DEVELOPMENT_TEAM = ZK2MG3TWVQ;
				INFOPLIST_FILE = ENA/Resources/Info.plist;
				LD_RUNPATH_SEARCH_PATHS = (
					"$(inherited)",
					"@executable_path/Frameworks",
				);
				PRODUCT_BUNDLE_IDENTIFIER = com.sap.ena;
				PRODUCT_NAME = "$(TARGET_NAME)";
				PROVISIONING_PROFILE_SPECIFIER = covid43;
				SWIFT_VERSION = 5.0;
				TARGETED_DEVICE_FAMILY = "1,2";
			};
			name = ReleaseAppStore;
		};
		CD7F5C702466ED8F00D3D03C /* ReleaseAppStore */ = {
			isa = XCBuildConfiguration;
			buildSettings = {
				ALWAYS_EMBED_SWIFT_STANDARD_LIBRARIES = YES;
				BUNDLE_LOADER = "$(TEST_HOST)";
				CODE_SIGN_STYLE = Automatic;
				DEVELOPMENT_TEAM = ZK2MG3TWVQ;
				INFOPLIST_FILE = ENATests/Info.plist;
				IPHONEOS_DEPLOYMENT_TARGET = 13.5;
				LD_RUNPATH_SEARCH_PATHS = (
					"$(inherited)",
					"@executable_path/Frameworks",
					"@loader_path/Frameworks",
				);
				PRODUCT_BUNDLE_IDENTIFIER = com.sap.ux.ENATests;
				PRODUCT_NAME = "$(TARGET_NAME)";
				SWIFT_VERSION = 5.0;
				TARGETED_DEVICE_FAMILY = "1,2";
				TEST_HOST = "$(BUILT_PRODUCTS_DIR)/ENA.app/ENA";
			};
			name = ReleaseAppStore;
		};
		CD7F5C712466ED8F00D3D03C /* ReleaseAppStore */ = {
			isa = XCBuildConfiguration;
			buildSettings = {
				ALWAYS_EMBED_SWIFT_STANDARD_LIBRARIES = YES;
				CODE_SIGN_STYLE = Manual;
				DEVELOPMENT_TEAM = "";
				INFOPLIST_FILE = ENAUITests/Info.plist;
				LD_RUNPATH_SEARCH_PATHS = (
					"$(inherited)",
					"@executable_path/Frameworks",
					"@loader_path/Frameworks",
				);
				PRODUCT_BUNDLE_IDENTIFIER = com.sap.ux.ENAUITests;
				PRODUCT_NAME = "$(TARGET_NAME)";
				PROVISIONING_PROFILE_SPECIFIER = "";
				"PROVISIONING_PROFILE_SPECIFIER[sdk=macosx*]" = "";
				SWIFT_VERSION = 5.0;
				TARGETED_DEVICE_FAMILY = "1,2";
				TEST_TARGET_NAME = ENA;
			};
			name = ReleaseAppStore;
		};
/* End XCBuildConfiguration section */

/* Begin XCConfigurationList section */
		85D759362457048F008175F0 /* Build configuration list for PBXProject "ENA" */ = {
			isa = XCConfigurationList;
			buildConfigurations = (
				85D7596624570491008175F0 /* Debug */,
				85D7596724570491008175F0 /* Release */,
				CD7F5C6E2466ED8F00D3D03C /* ReleaseAppStore */,
			);
			defaultConfigurationIsVisible = 0;
			defaultConfigurationName = Release;
		};
		85D7596824570491008175F0 /* Build configuration list for PBXNativeTarget "ENA" */ = {
			isa = XCConfigurationList;
			buildConfigurations = (
				85D7596924570491008175F0 /* Debug */,
				85D7596A24570491008175F0 /* Release */,
				CD7F5C6F2466ED8F00D3D03C /* ReleaseAppStore */,
			);
			defaultConfigurationIsVisible = 0;
			defaultConfigurationName = Release;
		};
		85D7596B24570491008175F0 /* Build configuration list for PBXNativeTarget "ENATests" */ = {
			isa = XCConfigurationList;
			buildConfigurations = (
				85D7596C24570491008175F0 /* Debug */,
				85D7596D24570491008175F0 /* Release */,
				CD7F5C702466ED8F00D3D03C /* ReleaseAppStore */,
			);
			defaultConfigurationIsVisible = 0;
			defaultConfigurationName = Release;
		};
		85D7596E24570491008175F0 /* Build configuration list for PBXNativeTarget "ENAUITests" */ = {
			isa = XCConfigurationList;
			buildConfigurations = (
				85D7596F24570491008175F0 /* Debug */,
				85D7597024570491008175F0 /* Release */,
				CD7F5C712466ED8F00D3D03C /* ReleaseAppStore */,
			);
			defaultConfigurationIsVisible = 0;
			defaultConfigurationName = Release;
		};
/* End XCConfigurationList section */

/* Begin XCRemoteSwiftPackageReference section */
		B10FB02E246036F3004CA11E /* XCRemoteSwiftPackageReference "swift-protobuf" */ = {
			isa = XCRemoteSwiftPackageReference;
			repositoryURL = "https://github.com/apple/swift-protobuf.git";
			requirement = {
				kind = upToNextMajorVersion;
				minimumVersion = 1.8.0;
			};
		};
		CD99A3C32461558200BF12AF /* XCRemoteSwiftPackageReference "CocoaLumberjack" */ = {
			isa = XCRemoteSwiftPackageReference;
			repositoryURL = "https://github.com/CocoaLumberjack/CocoaLumberjack.git";
			requirement = {
				kind = upToNextMajorVersion;
				minimumVersion = 3.6.1;
			};
		};
/* End XCRemoteSwiftPackageReference section */

/* Begin XCSwiftPackageProductDependency section */
		B10FB02F246036F3004CA11E /* SwiftProtobuf */ = {
			isa = XCSwiftPackageProductDependency;
			package = B10FB02E246036F3004CA11E /* XCRemoteSwiftPackageReference "swift-protobuf" */;
			productName = SwiftProtobuf;
		};
		CD99A3C42461558200BF12AF /* CocoaLumberjackSwift */ = {
			isa = XCSwiftPackageProductDependency;
			package = CD99A3C32461558200BF12AF /* XCRemoteSwiftPackageReference "CocoaLumberjack" */;
			productName = CocoaLumberjackSwift;
		};
/* End XCSwiftPackageProductDependency section */
	};
	rootObject = 85D759332457048F008175F0 /* Project object */;
}<|MERGE_RESOLUTION|>--- conflicted
+++ resolved
@@ -1295,11 +1295,8 @@
 				51CE1BBD2460B1CB002CF42A /* CollectionViewCellConfigurator.swift in Sources */,
 				518A6A1E246A9FCD00444E66 /* HomeRiskCellPropertyHolder.swift in Sources */,
 				51C737BD245B349700286105 /* OnboardingInfoViewController.swift in Sources */,
-<<<<<<< HEAD
 				714CD8652472883A00F56450 /* ExposureDetectionModel.swift in Sources */,
 				B1A7A1CD246C13CB00AD3470 /* Mode.swift in Sources */,
-=======
->>>>>>> 13273eb7
 				514EE999246D4C2E00DE4884 /* UITableViewCell+Identifier.swift in Sources */,
 				B10FD5ED246EAADC00E9D7F2 /* AppInformationDetailViewController.swift in Sources */,
 				01EB1D2F246973F100A7908B /* file_bucket.pb.swift in Sources */,
