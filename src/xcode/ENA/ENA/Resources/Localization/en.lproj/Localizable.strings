--- conflicted
+++ resolved
@@ -18,15 +18,8 @@
 "Settings_StatusInactive" = "inactive";
 
 // Onboarding
-<<<<<<< HEAD
 "Onboarding_Next" = "next";
 "Onboarding_Finish" = "finish";
-=======
-"onboarding_button_next" = "next";
-"onboarding_button_finish" = "finish";
-
-
-
 
 //Tracing Enable/Disable Settings
 
@@ -56,5 +49,4 @@
 "home_info_card_about_title" = "Info about COVID-19";
 "home_info_card_about_body" = "Find reliable answers and specific information on how to protect yourself and help others";
 
-"home_settings_card_title" = "Settings";
->>>>>>> d293d922
+"home_settings_card_title" = "Settings";