--- conflicted
+++ resolved
@@ -199,12 +199,9 @@
 "moderate_risk_detail_help" = "Es besteht moderates Infektionsrisiko, da ein Kontakt mit wenigen infizierten Personen oder nur über Zeitpunkt hinweg aufgezeichnet wurde.";
 "high_risk_detail_help" = "Es besteht hohes Infektionsrisiko, da ein Kontakt mit infizierten Personen aufgezeichnet wurde.";
 
-<<<<<<< HEAD
-=======
 //Reset View
 "reset_view_title" = "Anwendung zurücksetzen";
 "reset_view_header1" = "Sind Sie sicher, dass Sie die Anwendung zurücksetzen wollen?";
 "reset_view_description1" = "Hier kommt ein Erklärungstext, der beschreibt was passiert wenn man die Anwendung zurücksetzt";
 "reset_view_reset_button" = "Daten zurücksetzen";
-"reset_view_discard" = "Abbrechen";
->>>>>>> 6a0b7def
+"reset_view_discard" = "Abbrechen";