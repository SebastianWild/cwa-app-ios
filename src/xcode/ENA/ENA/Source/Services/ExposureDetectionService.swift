//
//  ExposureDetectionService.swift
//  ENA
//
//  Created by Bormeth, Marc on 29.04.20.
//  Copyright © 2020 SAP SE. All rights reserved.
//

import Foundation
import ExposureNotification

protocol ExposureDetectionServiceDelegate: class {
    func exposureDetectionServiceDidStart(_ service: ExposureDetectionService) -> Void
    func exposureDetectionServiceDidFinish(_ service: ExposureDetectionService, summary: ENExposureDetectionSummary) -> Void
    func exposureDetectionServiceDidFail(_ service: ExposureDetectionService, error: Error) -> Void
}

final class ExposureDetectionService {

    private var queue: DispatchQueue
    private var sessionStartTime: Date?
<<<<<<< HEAD
    private let client: Client
=======
    private weak var delegate: ExposureDetectionServiceDelegate?
>>>>>>> f21f0279

    fileprivate static let numberOfPastDaysRelevantForDetection = 14  // TODO: Move to config class / .plist
    fileprivate static let numberCountExposureInfo = 100

<<<<<<< HEAD
    init(client: Client) {
        queue = DispatchQueue(label: "com.sap.exposureDetection")
        self.client = client
=======
    init(delegate: ExposureDetectionServiceDelegate) {
        self.queue = DispatchQueue(label: "com.sap.exposureDetection")
        self.delegate = delegate
>>>>>>> f21f0279
    }

    func detectExposureIfNeeded() {
        // Check the timeframe since last succesfull download of a package.
        // FIXME: Enable check after testing
        //        if !checkLastEVSession() {
        //            return  // Avoid DDoS by allowing only one request per hour
        //        }

        self.sessionStartTime = Date()  // will be used once the session succeeded

<<<<<<< HEAD
        client.fetch() { result in
            // todo
=======
        // Prepare parameter for download task
        let timeframe = timeframeToFetchKeys()
        Server.shared.getExposureConfiguration { result in
>>>>>>> f21f0279
            switch result {

            case .success(let config):
                let pm = PackageManager(mode: .development)
                pm.diagnosisKeys(since: timeframe) { result in
                    switch result {
                    case .success(let keys):
                        self.startExposureDetectionSession(configuration: config, diagnosisKeys: keys)
                    case .failure(_):
                        // TODO
                        print("fail")
                    }
                }
            case .failure(_):
                fatalError("implementation missing")
            }
        }
    }

    // MARK: - Private helper methods
    private func timeframeToFetchKeys() -> Date {
        // Case 1: First request -> Fetch last 14 days
        // Case 2: Request within 2 weeks from last request -> just format timestamp
        // Case 3: Last request older than upper threshold -> limit to threshold
        let numberOfRelevantDays = type(of: self).numberOfPastDaysRelevantForDetection
        let now = Date()
        return Calendar.current.date(byAdding: .day, value: -numberOfRelevantDays, to: now) ?? now
    }

    private func checkLastEVSession() -> Bool {
        guard let dateLastExposureDetection = PersistenceManager.shared.dateLastExposureDetection else{
            return true  // No date stored -> first session
        }

        let calendar = Calendar.current
        let dateComponents = calendar.dateComponents([.hour], from: dateLastExposureDetection, to: Date())
        let hoursSinceLastRequest = dateComponents.hour ?? 0

        // Only allow one request per hour
        return hoursSinceLastRequest > 1
    }

}

// MARK: - Exposure Detection Session
extension ExposureDetectionService {

    private func failWith(error: Error) {
        delegate?.exposureDetectionServiceDidFail(self, error: error)
    }

    private func startExposureDetectionSession(
        configuration: ENExposureConfiguration,
        diagnosisKeys: [ENTemporaryExposureKey]
    ) {
        delegate?.exposureDetectionServiceDidStart(self)

        let session = ENExposureDetectionSession()
        session.configuration = configuration
        session.activate() { error in
            if let error = error {
                self.failWith(error: error)
                return
            }

            // Call addDiagnosisKeys with up to maxKeyCount keys + wait for completion
            self.queue.async {
                let result = self.addKeys(session, diagnosisKeys)
                DispatchQueue.main.async {
                    switch result {
                    case .failure(let error):
                        self.failWith(error: error)
                        return
                    case .success(_):
                        // Get result from session
                        session.finishedDiagnosisKeys { (summary, finishError) in
                            // This is called on the main queue
                            if let finishError = finishError {
                                self.failWith(error: finishError)
                                return
                            }

                            guard let summary = summary else {
                                fatalError("how can this happen apple?")
                            }

                            self.delegate?.exposureDetectionServiceDidFinish(self, summary: summary)

                            session.getExposureInfo(withMaximumCount: type(of: self).numberCountExposureInfo) { (info, done, exposureError) in
                                if let exposureError = exposureError {
                                    print("getExposureInfo failed: \(exposureError)")
                                    return
                                }
                                print("got getExposureInfo: \(String(describing: info))")
                            }

                            // Update timestamp of last successfull session
                            if self.sessionStartTime != nil {
                                PersistenceManager.shared.dateLastExposureDetection = self.sessionStartTime!
                            }

                            // TODO: Send exposures / summary to PersistenceManager
                        }
                    }
                }

            }
        }
    }

    func addKeys(_ session: ENExposureDetectionSession, _ keys: [ENTemporaryExposureKey]) -> Result<Void, Error> {
        var index = 0
        var resultError: Error?
        while index < keys.count {
            let semaphore = DispatchSemaphore(value: 0)
            let endIndex = index + session.maximumKeyCount > keys.count ? keys.count : index + session.maximumKeyCount
            let slice = keys[index..<endIndex]

            session.addDiagnosisKeys(Array(slice)) { (error) in
                // This is called on the main queue
                guard error == nil else {
                    resultError = error
                    semaphore.signal()
                    return
                }
                semaphore.signal()
            }
            semaphore.wait()
            if let resultError = resultError {
                return .failure(resultError)
            }
            index += session.maximumKeyCount
        }
        return .success(Void())
    }
}<|MERGE_RESOLUTION|>--- conflicted
+++ resolved
@@ -16,27 +16,18 @@
 }
 
 final class ExposureDetectionService {
-
     private var queue: DispatchQueue
     private var sessionStartTime: Date?
-<<<<<<< HEAD
+    private weak var delegate: ExposureDetectionServiceDelegate?
     private let client: Client
-=======
-    private weak var delegate: ExposureDetectionServiceDelegate?
->>>>>>> f21f0279
 
     fileprivate static let numberOfPastDaysRelevantForDetection = 14  // TODO: Move to config class / .plist
     fileprivate static let numberCountExposureInfo = 100
 
-<<<<<<< HEAD
-    init(client: Client) {
-        queue = DispatchQueue(label: "com.sap.exposureDetection")
-        self.client = client
-=======
-    init(delegate: ExposureDetectionServiceDelegate) {
+    init(delegate: ExposureDetectionServiceDelegate, client: Client) {
         self.queue = DispatchQueue(label: "com.sap.exposureDetection")
         self.delegate = delegate
->>>>>>> f21f0279
+        self.client = client
     }
 
     func detectExposureIfNeeded() {
@@ -48,43 +39,27 @@
 
         self.sessionStartTime = Date()  // will be used once the session succeeded
 
-<<<<<<< HEAD
-        client.fetch() { result in
-            // todo
-=======
         // Prepare parameter for download task
-        let timeframe = timeframeToFetchKeys()
-        Server.shared.getExposureConfiguration { result in
->>>>>>> f21f0279
-            switch result {
-
-            case .success(let config):
-                let pm = PackageManager(mode: .development)
-                pm.diagnosisKeys(since: timeframe) { result in
+        client.exposureConfiguration { configurationResult in
+            switch configurationResult {
+            case .success(let configuration):
+                self.client.fetch() { result in
+                    // todo
                     switch result {
-                    case .success(let keys):
-                        self.startExposureDetectionSession(configuration: config, diagnosisKeys: keys)
-                    case .failure(_):
+                        case .success(let keys):
+                            self.startExposureDetectionSession(configuration: configuration, diagnosisKeys: keys)
+                        case .failure(_):
                         // TODO
                         print("fail")
                     }
                 }
-            case .failure(_):
-                fatalError("implementation missing")
+            case .failure(let error):
+                print("error: \(error)")
             }
         }
     }
 
     // MARK: - Private helper methods
-    private func timeframeToFetchKeys() -> Date {
-        // Case 1: First request -> Fetch last 14 days
-        // Case 2: Request within 2 weeks from last request -> just format timestamp
-        // Case 3: Last request older than upper threshold -> limit to threshold
-        let numberOfRelevantDays = type(of: self).numberOfPastDaysRelevantForDetection
-        let now = Date()
-        return Calendar.current.date(byAdding: .day, value: -numberOfRelevantDays, to: now) ?? now
-    }
-
     private func checkLastEVSession() -> Bool {
         guard let dateLastExposureDetection = PersistenceManager.shared.dateLastExposureDetection else{
             return true  // No date stored -> first session
