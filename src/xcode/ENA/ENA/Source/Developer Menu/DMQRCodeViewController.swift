--- conflicted
+++ resolved
@@ -8,13 +8,8 @@
 
 import UIKit
 
-<<<<<<< HEAD
-/// A view controller that displays a `Apple_Key` as a QR code.
-final class DMQRCodeViewController : UIViewController {
-=======
 /// A view controller that displays a `Key` as a QR code.
 final class DMQRCodeViewController: UIViewController {
->>>>>>> db44e561
     // MARK: Creating a Code generating View Controller
     init(key: Apple_Key) {
         self.key = key
@@ -27,7 +22,7 @@
 
     // MARK: Properties
     private let key: Apple_Key
-    private var base64EncodedApple_Key: Data {
+    private var base64EncodedKey: Data {
         // This should always work thus we can safely use !
 		// swiftlint:disable:next force_try
         return try! key.serializedData().base64EncodedData()
@@ -38,7 +33,7 @@
 
     // MARK: UIViewController
     override func loadView() {
-        let filter = CIFilter.QRCodeGeneratingFilter(with: base64EncodedApple_Key)
+        let filter = CIFilter.QRCodeGeneratingFilter(with: base64EncodedKey)
         let QRCodeImage = UIImage(cgImage: filter.bigOutputCGImage)
         let imageView = UIImageView(image: QRCodeImage)
         imageView.translatesAutoresizingMaskIntoConstraints = false
