// Corona-Warn-App
//
// SAP SE and all other contributors
// copyright owners license this file to you under the Apache
// License, Version 2.0 (the "License"); you may not use this
// file except in compliance with the License.
// You may obtain a copy of the License at
//
// http://www.apache.org/licenses/LICENSE-2.0
//
// Unless required by applicable law or agreed to in writing,
// software distributed under the License is distributed on an
// "AS IS" BASIS, WITHOUT WARRANTIES OR CONDITIONS OF ANY
// KIND, either express or implied.  See the License for the
// specific language governing permissions and limitations
// under the License.

import Foundation
import UIKit

protocol ResetDelegate: AnyObject {
	func reset()
}

final class ResetViewController: UIViewController {
	@IBOutlet var header1Label: DynamicTypeLabel!
	@IBOutlet var description1TextView: UITextView!
	@IBOutlet var resetButton: ENAButton!
<<<<<<< HEAD
=======
	@IBOutlet var discardResetButton: ENAButton!
>>>>>>> 2dc95203
	@IBOutlet var infoTitleLabel: DynamicTypeLabel!
	@IBOutlet var infoDescriptionLabel: UILabel!
	@IBOutlet var infoView: UIView!
	@IBOutlet var subtitleLabel: UILabel!

	weak var delegate: ResetDelegate?

	@IBAction func resetData(_: Any) {
		delegate?.reset()
		dismiss(animated: true, completion: nil)
	}

	override func viewDidLoad() {
		setupView()
	}

	@IBAction func discard(_: Any) {
		dismiss(animated: true, completion: nil)
	}

	private func setupView() {
		navigationItem.title = AppStrings.Reset.navigationBarTitle
		navigationController?.navigationBar.prefersLargeTitles = true

		let barButtonItem = UIBarButtonItem(image: UIImage(named: "Icons - Close - Light"), style: .done, target: self, action: #selector(discard)
		)
		navigationItem.rightBarButtonItem = barButtonItem

		subtitleLabel.text = AppStrings.Reset.subtitle

		description1TextView.contentInset = .zero
		description1TextView.textContainer.lineFragmentPadding = 0

		header1Label.text = AppStrings.Reset.header1
		description1TextView.text = AppStrings.Reset.description1
<<<<<<< HEAD
=======
		discardResetButton.setTitle(AppStrings.Reset.discardButton, for: .normal)
>>>>>>> 2dc95203

		infoView.layer.cornerRadius = 14
		infoTitleLabel.text = AppStrings.Reset.infoTitle
		infoDescriptionLabel.text = AppStrings.Reset.infoDescription

		resetButton.setTitle(AppStrings.Reset.resetButton, for: .normal)

		if let resetButton = resetButton, let titleLabel = resetButton.titleLabel {
			resetButton.addConstraint(NSLayoutConstraint(item: resetButton, attribute: .height, relatedBy: .equal, toItem: titleLabel, attribute: .height, multiplier: 1, constant: 0))
		}
	}
}<|MERGE_RESOLUTION|>--- conflicted
+++ resolved
@@ -26,10 +26,6 @@
 	@IBOutlet var header1Label: DynamicTypeLabel!
 	@IBOutlet var description1TextView: UITextView!
 	@IBOutlet var resetButton: ENAButton!
-<<<<<<< HEAD
-=======
-	@IBOutlet var discardResetButton: ENAButton!
->>>>>>> 2dc95203
 	@IBOutlet var infoTitleLabel: DynamicTypeLabel!
 	@IBOutlet var infoDescriptionLabel: UILabel!
 	@IBOutlet var infoView: UIView!
@@ -65,10 +61,6 @@
 
 		header1Label.text = AppStrings.Reset.header1
 		description1TextView.text = AppStrings.Reset.description1
-<<<<<<< HEAD
-=======
-		discardResetButton.setTitle(AppStrings.Reset.discardButton, for: .normal)
->>>>>>> 2dc95203
 
 		infoView.layer.cornerRadius = 14
 		infoTitleLabel.text = AppStrings.Reset.infoTitle
