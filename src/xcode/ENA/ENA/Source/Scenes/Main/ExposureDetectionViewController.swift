//
//  ExposureDetectionViewController.swift
//  ENA
//
//  Created by Bormeth, Marc on 30.04.20.
//  Copyright © 2020 SAP SE. All rights reserved.
//

import UIKit
import ExposureNotification

class ExposureDetectionViewController: UIViewController {

    @IBOutlet weak var activityIndicator: UIActivityIndicatorView!

    @IBOutlet weak var contactTitleLabel: UILabel!
    @IBOutlet weak var lastContactLabel: UILabel!

    @IBOutlet weak var lastSyncLabel: UILabel!
    @IBOutlet weak var syncButton: UIButton!
    @IBOutlet weak var nextSyncLabel: UILabel!

    @IBOutlet weak var infoTitleLabel: UILabel!
    @IBOutlet weak var infoTextView: UITextView!

<<<<<<< HEAD
    var exposureDetectionService: ExposureDetectionService?
=======
    private lazy var exposureDetectionService = ExposureDetectionService(delegate: self)
>>>>>>> f21f0279

    override func viewDidLoad() {
        super.viewDidLoad()

        NotificationCenter.default.addObserver(self,
                                               selector: #selector(updateLastSyncLabel),
                                               name: .dateLastExposureDetectionDidChange,
                                               object: nil)

        setupView()
    }

    private func setupView() {
        contactTitleLabel.text = .lastContactTitle
        let lastContactStringFormat = NSLocalizedString("lastDays", comment: "")
        lastContactLabel.text = String.localizedStringWithFormat(lastContactStringFormat, 3)

        updateLastSyncLabel()
        updateNextSyncLabel()

        syncButton.setTitle(.synchronize, for: .normal)
        infoTitleLabel.text = .info
        infoTextView.text = .infoText
    }

    @objc func updateLastSyncLabel() {

        let lastContactStringFormat = NSLocalizedString("lastHours", comment: "")
        guard let lastSync = PersistenceManager.shared.dateLastExposureDetection else {
            self.lastSyncLabel.text = NSLocalizedString("unknown_time", comment: "")
            return
        }
        let hours = Calendar.current.component(.hour, from: lastSync)
        self.lastSyncLabel.text =  String.localizedStringWithFormat(lastContactStringFormat, hours)
    }

    private func updateNextSyncLabel() {
        let stringFormat = NSLocalizedString("nextSync", comment: "")
        nextSyncLabel.text = String.localizedStringWithFormat(stringFormat, 18)
    }


    @IBAction func refresh(_ sender: UIButton) {
        exposureDetectionService?.detectExposureIfNeeded()
    }
}

fileprivate extension String {

    static let lastContactTitle = NSLocalizedString("ExposureDetection_lastContactTitle", comment: "")
    static let synchronize = NSLocalizedString("ExposureDetection_synchronize", comment: "")

    static let info = NSLocalizedString("ExposureDetection_info", comment: "")
    static let infoText = NSLocalizedString("ExposureDetection_infoText", comment: "")

}

extension ExposureDetectionViewController : ExposureDetectionServiceDelegate {
    func exposureDetectionServiceDidStart(_ service: ExposureDetectionService) {
        activityIndicator.startAnimating()
    }

    func exposureDetectionServiceDidFinish(_ service: ExposureDetectionService, summary: ENExposureDetectionSummary) {
        activityIndicator.stopAnimating()
        infoTextView.text = summary.pretty
    }

    func exposureDetectionServiceDidFail(_ service: ExposureDetectionService, error: Error) {
        activityIndicator.stopAnimating()
    }
}

fileprivate extension ENExposureDetectionSummary {
    var pretty: String {
        return """
        daysSinceLastExposure: \(daysSinceLastExposure)
        matchedKeyCount: \(matchedKeyCount)
        maximumRiskScore: \(maximumRiskScore)
        """
    }
}<|MERGE_RESOLUTION|>--- conflicted
+++ resolved
@@ -23,11 +23,7 @@
     @IBOutlet weak var infoTitleLabel: UILabel!
     @IBOutlet weak var infoTextView: UITextView!
 
-<<<<<<< HEAD
     var exposureDetectionService: ExposureDetectionService?
-=======
-    private lazy var exposureDetectionService = ExposureDetectionService(delegate: self)
->>>>>>> f21f0279
 
     override func viewDidLoad() {
         super.viewDidLoad()
