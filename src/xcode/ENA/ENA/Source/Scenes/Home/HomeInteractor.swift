--- conflicted
+++ resolved
@@ -34,14 +34,10 @@
     private let store: Store
     var detectionSummary: ENExposureDetectionSummary?
 
-<<<<<<< HEAD
     private var activeConfigurator: HomeActivateCellConfigurator!
-=======
     private var cells: [CollectionViewCellConfiguratorAny] = []
     var cellConfigurators: [CollectionViewCellConfiguratorAny] { cells }
-    
     private var riskConfigurator: HomeRiskCellConfigurator?
->>>>>>> ca36a4fe
     
     private lazy var developerMenu: DMDeveloperMenu = {
         DMDeveloperMenu(
@@ -56,15 +52,12 @@
         developerMenu.enableIfAllowed()
     }
 
-<<<<<<< HEAD
     func updateAktiveCell() {
         let exposureManagerEnabled = homeViewController.exposureManagerEnabled
         activeConfigurator.setActivate(isActivated: exposureManagerEnabled)
         // homeViewController.reloadCell(at: indexPath)
     }
     
-    func cellConfigurators() -> [CollectionViewCellConfiguratorAny] {
-=======
     private func riskCellTask(completion: (() -> Void)?) {
         DispatchQueue.main.asyncAfter(deadline: .now() + 3.0) {
             completion?()
@@ -92,7 +85,6 @@
     }
     
     private func initialCellConfigurators() -> [CollectionViewCellConfiguratorAny] {
->>>>>>> ca36a4fe
 
         activeConfigurator = HomeActivateCellConfigurator(isActivated: true)
         let date = store.dateLastExposureDetection
