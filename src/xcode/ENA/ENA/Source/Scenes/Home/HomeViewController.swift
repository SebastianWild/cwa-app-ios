--- conflicted
+++ resolved
@@ -9,46 +9,33 @@
 import UIKit
 
 final class HomeViewController: UIViewController {
-    
+
     // MARK: Creating a Home View Controller
-    
-<<<<<<< HEAD
-    init?(coder: NSCoder, exposureManager: ExposureManager, store: Store) {
+
+    init?(coder: NSCoder, exposureManager: ExposureManager, client: Client, store: Store) {
+        self.client = client
         self.store = store
-        super.init(coder: coder)
-        homeInteractor = HomeInteractor(homeViewController: self, exposureManager: exposureManager, store: store)
-=======
-    init?(coder: NSCoder, exposureManager: ExposureManager, client: Client) {
-        self.client = client
         super.init(coder: coder)
         homeInteractor = HomeInteractor(
             homeViewController: self,
             exposureManager: exposureManager,
-            client: client
+            client: client,
+            store: store
         )
->>>>>>> c0394520
-    }
-    
+    }
+
     required init?(coder: NSCoder) {
         fatalError("init(coder:) has intentionally not been implemented")
     }
-    
+
     // MARK: Properties
-<<<<<<< HEAD
-    @IBOutlet var topContainerView: UIView!
-=======
->>>>>>> c0394520
-    
     private var dataSource: UICollectionViewDiffableDataSource<Section, Int>!
     private var collectionView: UICollectionView!
     private var homeLayout: HomeLayout!
     private var homeInteractor: HomeInteractor!
     private var cellConfigurators: [CollectionViewCellConfiguratorAny] = []
-<<<<<<< HEAD
     private let store: Store
-=======
     private let client: Client
->>>>>>> c0394520
 
     enum Section: Int {
         // swiftlint:disable:next explicit_enum_raw_value
@@ -58,7 +45,7 @@
         // swiftlint:disable:next explicit_enum_raw_value
         case settings
     }
-    
+
     // MARK: UIViewController
     override func viewDidLoad() {
         super.viewDidLoad()
@@ -67,12 +54,12 @@
         configureDataSource()
         configureUI()
     }
-    
+
     override func viewWillAppear(_ animated: Bool) {
         super.viewWillAppear(animated)
         homeInteractor.developerMenuEnableIfAllowed()
     }
-    
+
     // MARK: Actions
     @objc
     private func infoButtonTapped(_ sender: UIButton) {
@@ -80,7 +67,7 @@
         let naviController = UINavigationController(rootViewController: vc)
         self.present(naviController, animated: true, completion: nil)
     }
-    
+
     // MARK: Misc
     func showSubmitResult() {
         // swiftlint:disable:next unowned_variable_capture
@@ -93,7 +80,7 @@
     }
 
     func showExposureNotificationSetting() {
-        
+
         let manager = ENAExposureManager()
         manager.activate { [weak self] error in
             guard let self = self else { return }
@@ -151,24 +138,11 @@
         // state of `ENManager` is mutated before kicking of an exposure detection. Our current workaround is to simply
         // create a new instance of `ExposureManager` (and thus of `ENManager`) for each exposure detection request.
 
-<<<<<<< HEAD
-        let storyboard = AppStoryboard.exposureDetection.instance
-        // swiftlint:disable:next unowned_variable_capture
-        let viewController = (storyboard.instantiateInitialViewController { [unowned self] coder in
-            ExposureDetectionViewController(coder: coder, store: self.store)
-            // swiftlint:disable:next force_unwrapping
-        })!
-        viewController.delegate = homeInteractor
-        viewController.client = homeInteractor.client
-
-        present(viewController, animated: true, completion: nil)
-=======
         let exposureDetectionViewController = ExposureDetectionViewController.initiate(for: .exposureDetection) { coder in
-            ExposureDetectionViewController(coder: coder, client: self.client)
+            ExposureDetectionViewController(coder: coder, client: self.client, store: self.store)
         }
         exposureDetectionViewController.delegate = homeInteractor
         present(exposureDetectionViewController, animated: true, completion: nil)
->>>>>>> c0394520
     }
 
     func showAppInformation() {
@@ -201,7 +175,7 @@
     }
 
     // MARK: Configuration
-    
+
     func prepareData() {
         cellConfigurators = homeInteractor.cellConfigurators()
     }
@@ -209,7 +183,7 @@
     func reloadData() {
         collectionView.reloadData()
     }
-    
+
     private func createLayout() -> UICollectionViewLayout {
         homeLayout = HomeLayout()
         homeLayout.delegate = self
@@ -234,7 +208,7 @@
         let nib6 = UINib(nibName: HomeFooterSupplementaryView.reusableViewIdentifier, bundle: nil)
         collectionView.register(nib6, forSupplementaryViewOfKind: UICollectionView.elementKindSectionFooter, withReuseIdentifier: HomeFooterSupplementaryView.reusableViewIdentifier)
     }
-    
+
     private func configureDataSource() {
         // swiftlint:disable:next unowned_variable_capture
         dataSource = UICollectionViewDiffableDataSource<Section, Int>(collectionView: collectionView) { [unowned self] collectionView, indexPath, identifier in
@@ -264,7 +238,7 @@
         snapshot.appendItems([5])
         dataSource.apply(snapshot, animatingDifferences: false)
     }
-    
+
     private func configureUI () {
         title = "Corona-Warn-App"
         collectionView.backgroundColor = .systemGroupedBackground
