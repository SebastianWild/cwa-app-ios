--- conflicted
+++ resolved
@@ -71,15 +71,10 @@
     
     // MARK: Misc
     func showSubmitResult() {
-<<<<<<< HEAD
-        let vc = ExposureSubmissionViewController.initiate(for: .exposureSubmission)
-        vc.exposureSubmissionService = ExposureSubmissionServiceImpl(client: HTTPClient(config: MockBackendConfig())) // TODO: use shared client object
-=======
         let vc = ExposureSubmissionViewController.initiate(for: .exposureSubmission) { [unowned self] coder in
-            let exposureSubmissionService = ExposureSubmissionServiceImpl(manager: ExposureManager(), client: self.client)
+            let exposureSubmissionService = ExposureSubmissionServiceImpl(manager: ExposureManager(), client: HTTPClient()) // TODO: use shared client object
             return ExposureSubmissionViewController(coder: coder, exposureSubmissionService: exposureSubmissionService)
         }
->>>>>>> fff52434
         let naviController = UINavigationController(rootViewController: vc)
         present(naviController, animated: true, completion: nil)
     }
