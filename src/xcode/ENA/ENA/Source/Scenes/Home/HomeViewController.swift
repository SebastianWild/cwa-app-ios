//
//  HomeViewController.swift
//  ENA
//
//  Created by Tikhonov, Aleksandr on 03.05.20.
//  Copyright © 2020 SAP SE. All rights reserved.
//

import UIKit
import ExposureNotification
import SafariServices

final class HomeViewController: UIViewController {

    // MARK: Creating a Home View Controller
    init?(
        coder: NSCoder,
        exposureManager: ExposureManager,
        client: Client,
        store: Store,
        signedPayloadStore: SignedPayloadStore,
        exposureManagerEnabled: Bool
    ) {
        self.client = client
        self.store = store
        self.signedPayloadStore = signedPayloadStore
        self.exposureManager = exposureManager
        self.exposureManagerEnabled = exposureManagerEnabled
        super.init(coder: coder)
        homeInteractor = HomeInteractor(
            homeViewController: self,
            exposureManager: exposureManager,
            client: client,
            store: store
        )
    }

    required init?(coder: NSCoder) {
        fatalError("init(coder:) has intentionally not been implemented")
    }

    // MARK: Properties
    private let signedPayloadStore: SignedPayloadStore
    private let exposureManager: ExposureManager
    private var dataSource: UICollectionViewDiffableDataSource<Section, Int>!
    private var collectionView: UICollectionView!
    private var homeLayout: HomeLayout!
    private var homeInteractor: HomeInteractor!
    private var cellConfigurators: [CollectionViewCellConfiguratorAny] = []
    private let store: Store
    private let client: Client
    var exposureManagerEnabled = false {
        didSet {
            settingsController?.exposureManagerEnabled = exposureManagerEnabled
            notificationSettingsController?.exposureManagerEnabled = exposureManagerEnabled
        }
    }
	private var summaryNotificationObserver: NSObjectProtocol?

    private weak var settingsController: SettingsViewController?
    private weak var notificationSettingsController: ExposureNotificationSettingViewController?

    enum Section: Int {
        case actions
        case infos
        case settings
    }

    // MARK: UIViewController
    override func viewDidLoad() {
        super.viewDidLoad()
        prepareData()
        configureHierarchy()
        configureDataSource()
        configureUI()
    }

    override func viewWillAppear(_ animated: Bool) {
        super.viewWillAppear(animated)
        navigationItem.largeTitleDisplayMode = .never
        homeInteractor.developerMenuEnableIfAllowed()
		
		summaryNotificationObserver = NotificationCenter.default.addObserver(forName: .didDetectExposureDetectionSummary, object: nil, queue: nil) { notification in
			// Temporary handling of exposure detection summary notification until implemented in transaction flow
			if let userInfo = notification.userInfo as? [String: Any], let summary = userInfo["summary"] as? ENExposureDetectionSummary {
				log(message: "got summary: \(summary.description)")
				self.homeInteractor.detectionSummary = summary
				self.prepareData()
				self.reloadData()
			}
		}

        if exposureManagerEnabled == false {
            log(message: "WARNING: ExposureManager is not enabled. Our app currently expects the exposure manager to be enabled. Tap on 'Tracing ist aktiv' to enable it.")
        }
    }
<<<<<<< HEAD
    
=======

>>>>>>> 937ea1a7
	override func viewWillDisappear(_ animated: Bool) {
		super.viewWillDisappear(animated)
		
		NotificationCenter.default.removeObserver(summaryNotificationObserver, name: .didDetectExposureDetectionSummary, object: nil)
	}

    // MARK: Actions
    @objc
    private func infoButtonTapped(_ sender: UIButton) {
        let vc = RiskLegendTableViewController.initiate(for: .riskLegend)
        let naviController = UINavigationController(rootViewController: vc)
        self.present(naviController, animated: true, completion: nil)
    }

    // MARK: Misc
    func showSubmitResult() {
        let controller = ExposureSubmissionViewController.initiate(for: .exposureSubmission) { coder in
            ExposureSubmissionViewController(
                coder: coder,
                exposureSubmissionService: ENAExposureSubmissionService(
                    manager: self.exposureManager,
                    client: self.client
                )
            )
        }

        present(
            UINavigationController(rootViewController: controller),
            animated: true,
            completion: nil
        )
    }

    func showExposureNotificationSetting() {
        let storyboard = AppStoryboard.exposureNotificationSetting.instance
        let vc = storyboard.instantiateViewController(identifier: "ExposureNotificationSettingViewController") { coder in
            ExposureNotificationSettingViewController(
                coder: coder,
                exposureManagerEnabled: self.exposureManagerEnabled,
                delegate: self
            )
        }
        notificationSettingsController = vc
        navigationController?.pushViewController(vc, animated: true)
    }

    func showSetting() {
        let storyboard = AppStoryboard.settings.instance
        let vc = storyboard.instantiateViewController(identifier: "SettingsViewController") { coder in
            SettingsViewController(
                coder: coder,
                store: self.store,
                exposureManagerEnabled: self.exposureManagerEnabled,
                delegate: self
            )
        }
        settingsController = vc
        navigationController?.pushViewController(vc, animated: true)
    }

    func showDeveloperMenu() {
        let developerMenuController = AppStoryboard.developerMenu.initiateInitial()
        present(developerMenuController, animated: true, completion: nil)
    }

    func showInviteFriends() {
        let vc = FriendsInviteController.initiate(for: .inviteFriends)
        navigationController?.pushViewController(vc, animated: true)
    }

    func showExposureDetection() {
        let vc = AppStoryboard.exposureDetection.initiateInitial { coder in
            ExposureDetectionViewController(
                coder: coder,
                store: self.store,
                client: self.client,
                signedPayloadStore: self.signedPayloadStore,
                exposureManager: self.exposureManager
            )
        }
        present(vc, animated: true)
    }

    func showAppInformation() {
        navigationController?.pushViewController(
            AppStoryboard.appInformation.initiateInitial(),
            animated: true
        )
    }

    func showWebPage() {
        if let url = URL(string: AppStrings.SafariView.targetURL) {
            let config = SFSafariViewController.Configuration()
            config.entersReaderIfAvailable = true
            config.barCollapsingEnabled = true

            let vc = SFSafariViewController(url: url, configuration: config)
            present(vc, animated: true)
        } else {
            let error = "\(AppStrings.SafariView.targetURL) is no valid URL"
            logError(message: error)
            fatalError(error)
        }
    }

    private func showScreen(at indexPath: IndexPath) {
        guard let section = Section(rawValue: indexPath.section) else { return }
        let row = indexPath.row
        switch section {
        case .actions:
            if row == 0 {
                showExposureNotificationSetting()
            } else if row == 1 {
                showExposureDetection()
            } else {
                showSubmitResult()
            }
        case .infos:
            if row == 0 {
                showInviteFriends()
            } else {
                showWebPage()
            }
        case .settings:
            if row == 0 {
                showAppInformation()
            } else {
				showSetting()
            }
        }
    }

    // MARK: Configuration

    func prepareData() {
        cellConfigurators = homeInteractor.cellConfigurators
    }

    func reloadData() {
        collectionView.reloadData()
    }

    func reloadCell(at indexPath: IndexPath) {
        let snapshot = dataSource.snapshot()
        cellConfigurators = homeInteractor.cellConfigurators
        guard let cell = collectionView.cellForItem(at: indexPath) else { return }
        cellConfigurators[indexPath.item].configureAny(cell: cell)
        dataSource.apply(snapshot, animatingDifferences: true)
    }
    
    private func createLayout() -> UICollectionViewLayout {
        homeLayout = HomeLayout()
        homeLayout.delegate = self
        return homeLayout.collectionLayout()
    }

    private func configureHierarchy() {
        collectionView = UICollectionView(frame: view.bounds, collectionViewLayout: createLayout())
		collectionView.isAccessibilityElement = false
		collectionView.shouldGroupAccessibilityChildren = true
        collectionView.delegate = self
        let safeLayoutGuide = view.safeAreaLayoutGuide
        collectionView.translatesAutoresizingMaskIntoConstraints = false
        view.addSubview(collectionView)
        NSLayoutConstraint.activate(
            [
                collectionView.leadingAnchor.constraint(equalTo: safeLayoutGuide.leadingAnchor),
                collectionView.topAnchor.constraint(equalTo: safeLayoutGuide.topAnchor),
                collectionView.trailingAnchor.constraint(equalTo: safeLayoutGuide.trailingAnchor),
                collectionView.bottomAnchor.constraint(equalTo: view.bottomAnchor)
            ]
        )
        collectionView.register(cellTypes: cellConfigurators.map { $0.viewAnyType })
        let nib6 = UINib(nibName: HomeFooterSupplementaryView.reusableViewIdentifier, bundle: nil)
        collectionView.register(nib6, forSupplementaryViewOfKind: UICollectionView.elementKindSectionFooter, withReuseIdentifier: HomeFooterSupplementaryView.reusableViewIdentifier)
    }

    private func configureDataSource() {
        dataSource = UICollectionViewDiffableDataSource<Section, Int>(collectionView: collectionView) { [unowned self] collectionView, indexPath, identifier in
            let configurator = self.cellConfigurators[identifier]
            let cell = collectionView.dequeueReusableCell(cellType: configurator.viewAnyType, for: indexPath)
            configurator.configureAny(cell: cell)
            return cell
        }
        dataSource.supplementaryViewProvider = { collectionView, kind, indexPath in
            let identifier = HomeFooterSupplementaryView.reusableViewIdentifier
            guard let supplementaryView = collectionView.dequeueReusableSupplementaryView(
                ofKind: kind,
                withReuseIdentifier: identifier,
                for: indexPath
                ) as? HomeFooterSupplementaryView else {
                    fatalError("Cannot create new supplementary")
            }
            supplementaryView.configure()
            return supplementaryView
        }
        var snapshot = NSDiffableDataSourceSnapshot<Section, Int>()
        snapshot.appendSections([.actions])
        snapshot.appendItems(Array(0...2))
        snapshot.appendSections([.infos])
        snapshot.appendItems(Array(3...4))
		snapshot.appendSections([.settings])
		snapshot.appendItems(Array(5...6))
        dataSource.apply(snapshot, animatingDifferences: false)
    }

    private func configureUI () {
        title = "Corona-Warn-App"
        collectionView.backgroundColor = .systemGroupedBackground
        let infoImage = UIImage(systemName: "info.circle")
        navigationItem.rightBarButtonItem = UIBarButtonItem(image: infoImage, style: .plain, target: self, action: #selector(infoButtonTapped(_:)))
    }
}

extension HomeViewController: HomeLayoutDelegate {
    func homeLayout(homeLayout: HomeLayout, for sectionIndex: Int) -> Section? {
        Section(rawValue: sectionIndex)
    }
}

extension HomeViewController: UICollectionViewDelegate {
    func collectionView(_ collectionView: UICollectionView, didSelectItemAt indexPath: IndexPath) {
        showScreen(at: indexPath)
    }
}

extension HomeViewController: ExposureNotificationSettingViewControllerDelegate {
    func exposureNotificationSettingViewController(
        _ controller: ExposureNotificationSettingViewController,
        setExposureManagerEnabled enabled: Bool,
        then completion: @escaping (ExposureNotificationError?) -> Void
    ) {
        setExposureManagerEnabled(enabled, then: completion)
    }
}

extension HomeViewController: SettingsViewControllerDelegate {
    func settingsViewController(
        _ controller: SettingsViewController,
        setExposureManagerEnabled enabled: Bool,
        then completion: @escaping (ExposureNotificationError?) -> Void
    ) {
        setExposureManagerEnabled(enabled, then: completion)
    }
}

private extension HomeViewController {
    func setExposureManagerEnabled(_ enabled: Bool, then completion: @escaping (ExposureNotificationError?) -> Void) {
        if enabled {
            exposureManager.enable(completion: completion)
        } else {
            exposureManager.disable(completion: completion)
        }
    }
}

extension HomeViewController: ViewControllerUpdatable {
    func updateUI() {
        settingsController?.updateUI()
        notificationSettingsController?.updateUI()
    }
}<|MERGE_RESOLUTION|>--- conflicted
+++ resolved
@@ -94,11 +94,7 @@
             log(message: "WARNING: ExposureManager is not enabled. Our app currently expects the exposure manager to be enabled. Tap on 'Tracing ist aktiv' to enable it.")
         }
     }
-<<<<<<< HEAD
     
-=======
-
->>>>>>> 937ea1a7
 	override func viewWillDisappear(_ animated: Bool) {
 		super.viewWillDisappear(animated)
 		
