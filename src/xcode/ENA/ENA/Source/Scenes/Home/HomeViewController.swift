//
//  HomeViewController.swift
//  ENA
//
//  Created by Tikhonov, Aleksandr on 03.05.20.
//  Copyright © 2020 SAP SE. All rights reserved.
//

import UIKit
import ExposureNotification
import SafariServices

final class HomeViewController: UIViewController {

    // MARK: Creating a Home View Controller
    init?(
        coder: NSCoder,
        exposureManager: ExposureManager,
        client: Client,
        store: Store,
        signedPayloadStore: SignedPayloadStore
    ) {
        self.client = client
        self.store = store
        self.signedPayloadStore = signedPayloadStore
        self.exposureManager = exposureManager
        super.init(coder: coder)
        homeInteractor = HomeInteractor(
            homeViewController: self,
            exposureManager: exposureManager,
            client: client,
            store: store
        )
    }

    required init?(coder: NSCoder) {
        fatalError("init(coder:) has intentionally not been implemented")
    }

    // MARK: Properties
    private let signedPayloadStore: SignedPayloadStore
    private let exposureManager: ExposureManager
    private var dataSource: UICollectionViewDiffableDataSource<Section, Int>!
    private var collectionView: UICollectionView!
    private var tableView: UITableView!

    private var collectionHeightConstraint: NSLayoutConstraint?
    private var tableHeightConstraint: NSLayoutConstraint?

	private var homeLayout: HomeLayout!
    private var homeInteractor: HomeInteractor!
    private var cellConfigurators: [CollectionViewCellConfiguratorAny] = []
    private let store: Store
    private let client: Client

	private var summaryNotificationObserver: NSObjectProtocol?

    enum Section: Int {
        case actions
    }

    // MARK: UIViewController
    override func viewDidLoad() {
        super.viewDidLoad()
        prepareData()
        configureHierarchy()
        configureDataSource()
        configureUI()
		tableView.reloadData()
		resizeDataViews()
    }

    override func viewWillAppear(_ animated: Bool) {
        super.viewWillAppear(animated)
        navigationItem.largeTitleDisplayMode = .never
        homeInteractor.developerMenuEnableIfAllowed()
		
		summaryNotificationObserver = NotificationCenter.default.addObserver(forName: .didDetectExposureDetectionSummary, object: nil, queue: nil) { notification in
			// Temporary handling of exposure detection summary notification until implemented in transaction flow
			if let userInfo = notification.userInfo as? [String: Any], let summary = userInfo["summary"] as? ENExposureDetectionSummary {
				log(message: "got summary: \(summary.description)")
				self.homeInteractor.detectionSummary = summary
				self.prepareData()
				self.reloadData()
			}
		}

        makeExposureNotificationWorkIfNeeded()
    }

    // This method makes the exposure manager usable.
    // It may take a while for the exposure manager to be setup correctly.
    // Just give the app a few seconds before you do something.
    // TODO: Improve this
    private func makeExposureNotificationWorkIfNeeded() {
        func activate(then completion: @escaping () -> Void) {
            exposureManager.activate { error in
                if let error = error {
                    logError(message: "Failed to activate: \(error)")
                    return
                }
                completion()
            }
        }
        func enable() {
            exposureManager.enable { error in
                if let error = error {
                    logError(message: "Failed to enable: \(error)")
                    return
                }
            }
        }

        func enableIfNeeded() {
            guard exposureManager.preconditions().contains(.active) else {
                enable()
                return
            }
        }

        guard exposureManager.preconditions().contains(.active) else {
            activate(then: enableIfNeeded)
            return
        }
        enableIfNeeded()
    }
	
	override func viewWillDisappear(_ animated: Bool) {
		super.viewWillDisappear(animated)
		NotificationCenter.default.removeObserver(summaryNotificationObserver, name: .didDetectExposureDetectionSummary, object: nil)
	}
	
    override func traitCollectionDidChange(_ previousTraitCollection: UITraitCollection?) {
        resizeDataViews()
    }
	
    // MARK: Actions
    @objc
    private func infoButtonTapped(_ sender: UIButton) {
        let vc = RiskLegendTableViewController.initiate(for: .riskLegend)
        let naviController = UINavigationController(rootViewController: vc)
        self.present(naviController, animated: true, completion: nil)
    }

    // MARK: Misc
    func showSubmitResult() {
        let controller = ExposureSubmissionViewController.initiate(for: .exposureSubmission) { coder in
            ExposureSubmissionViewController(
                coder: coder,
                exposureSubmissionService: ENAExposureSubmissionService(
                    manager: self.exposureManager,
                    client: self.client
                )
            )
        }

        present(
            UINavigationController(rootViewController: controller),
            animated: true,
            completion: nil
        )
    }

    func showExposureNotificationSetting() {
        let storyboard = AppStoryboard.exposureNotificationSetting.instance
        let vc = storyboard.instantiateViewController(identifier: "ExposureNotificationSettingViewController") { coder in
            ExposureNotificationSettingViewController(
                coder: coder,
                manager: self.exposureManager
            )
        }
        navigationController?.pushViewController(vc, animated: true)
    }

    func showSetting() {
        let storyboard = AppStoryboard.settings.instance
        let vc = storyboard.instantiateViewController(identifier: "SettingsViewController") { coder in
            SettingsViewController(
                coder: coder,
                manager: self.exposureManager,
                store: self.store
            )
        }
        navigationController?.pushViewController(vc, animated: true)
    }

    func showDeveloperMenu() {
        let developerMenuController = AppStoryboard.developerMenu.initiateInitial()
        present(developerMenuController, animated: true, completion: nil)
    }

    func showInviteFriends() {
        let vc = FriendsInviteController.initiate(for: .inviteFriends)
        navigationController?.pushViewController(vc, animated: true)
    }

    func showExposureDetection() {
        let vc = AppStoryboard.exposureDetection.initiateInitial { coder in
            ExposureDetectionViewController(
                coder: coder,
                store: self.store,
                client: self.client,
                signedPayloadStore: self.signedPayloadStore,
                exposureManager: self.exposureManager
            )
        }
        present(vc, animated: true)
    }

    func showAppInformation() {
        navigationController?.pushViewController(
            AppStoryboard.appInformation.initiateInitial(),
            animated: true
        )
		}

    func showWebPage() {
        if let url = URL(string: AppStrings.SafariView.targetURL) {
            let config = SFSafariViewController.Configuration()
            config.entersReaderIfAvailable = true
            config.barCollapsingEnabled = true

            let vc = SFSafariViewController(url: url, configuration: config)
            present(vc, animated: true)
        } else {
            let error = "\(AppStrings.SafariView.targetURL) is no valid URL"
            logError(message: error)
            fatalError(error)
        }
    }

    private func showScreen(at indexPath: IndexPath) {
        guard let section = Section(rawValue: indexPath.section) else { return }
        let row = indexPath.row
        switch section {
        case .actions:
            if row == 0 {
                showExposureNotificationSetting()
            } else if row == 1 {
                showExposureDetection()
            } else {
                showSubmitResult()
            }
<<<<<<< HEAD
=======
        case .infos:
            if row == 0 {
                showInviteFriends()
            } else {
                showWebPage()
            }
        case .settings:
            if row == 0 {
                showAppInformation()
            } else {
				showSetting()
            }
>>>>>>> 050ac019
        }
    }

    // MARK: Configuration

    func prepareData() {
        cellConfigurators = homeInteractor.cellConfigurators()
    }

    func reloadData() {
        collectionView.reloadData()
    }

    private func resizeDataViews() {
        tableView.invalidateIntrinsicContentSize()
        view.layoutIfNeeded()
    
        let collectionHeight = collectionView.collectionViewLayout.collectionViewContentSize.height
        let tableHeight = tableView.contentSize.height
        
        collectionHeightConstraint?.isActive = false
        tableHeightConstraint?.isActive = false

        collectionHeightConstraint?.constant = collectionHeight
        tableHeightConstraint?.constant = tableHeight

        collectionHeightConstraint?.isActive = true
        tableHeightConstraint?.isActive = true

        view.setNeedsLayout()
    }

    private func createLayout() -> UICollectionViewLayout {
        homeLayout = HomeLayout()
        homeLayout.delegate = self
        return homeLayout.collectionLayout()
    }

	private func createCollectionView() {
		collectionView = UICollectionView(frame: view.bounds, collectionViewLayout: createLayout())
        collectionView.delegate = self
        collectionView.translatesAutoresizingMaskIntoConstraints = false
		collectionView.isScrollEnabled = false
		collectionView.setContentHuggingPriority(.defaultHigh, for: .vertical)
		collectionView.setContentCompressionResistancePriority(.defaultHigh, for: .vertical)
	}
	
	private func createTableView() {
		tableView = UITableView(frame: view.bounds, style: .grouped)
		tableView.delegate = self
		tableView.dataSource = self
		tableView.backgroundColor = .systemGroupedBackground
		tableView.backgroundView = nil
		tableView.isScrollEnabled = false
		tableView.bounces = false
		tableView.translatesAutoresizingMaskIntoConstraints = false
		tableView.rowHeight = UITableView.automaticDimension
		tableView.estimatedRowHeight = 88
	}
	
    private func configureHierarchy() {
        let safeLayoutGuide = view.safeAreaLayoutGuide

		view.backgroundColor = .systemGroupedBackground
			
		createCollectionView()
		createTableView()
				
		collectionHeightConstraint = collectionView.heightAnchor.constraint(equalToConstant: 88)
		collectionHeightConstraint?.priority = .defaultHigh
		collectionHeightConstraint?.isActive = true
		tableHeightConstraint = tableView.heightAnchor.constraint(equalToConstant: 88)
		tableHeightConstraint?.priority = .defaultHigh
		tableHeightConstraint?.isActive = true
		
		let stackView = UIStackView(arrangedSubviews: [collectionView, tableView])
		stackView.backgroundColor = UIColor.clear
		stackView.alignment = .fill
		stackView.axis = .vertical
		stackView.distribution = .equalSpacing
		stackView.spacing = 0.0
		stackView.translatesAutoresizingMaskIntoConstraints = false

		let scrollView = UIScrollView()
		scrollView.backgroundColor = UIColor.clear
		scrollView.alwaysBounceVertical = true
		scrollView.isScrollEnabled = true
		scrollView.translatesAutoresizingMaskIntoConstraints = false

		scrollView.addSubview(stackView)
		view.addSubview(scrollView)

        NSLayoutConstraint.activate(
            [
				scrollView.leadingAnchor.constraint(equalTo: safeLayoutGuide.leadingAnchor),
				scrollView.topAnchor.constraint(equalTo: safeLayoutGuide.topAnchor),
				scrollView.trailingAnchor.constraint(equalTo: safeLayoutGuide.trailingAnchor),
				scrollView.bottomAnchor.constraint(equalTo: view.bottomAnchor),
				stackView.leadingAnchor.constraint(equalTo: scrollView.leadingAnchor),
				stackView.topAnchor.constraint(equalTo: scrollView.topAnchor),
				stackView.trailingAnchor.constraint(equalTo: scrollView.trailingAnchor),
				stackView.bottomAnchor.constraint(equalTo: scrollView.bottomAnchor),
				stackView.widthAnchor.constraint(equalTo: scrollView.widthAnchor)
			]
        )

		collectionView.register(cellTypes: cellConfigurators.map { $0.viewAnyType })
        let nib6 = UINib(nibName: HomeFooterSupplementaryView.reusableViewIdentifier, bundle: nil)
        collectionView.register(nib6, forSupplementaryViewOfKind: UICollectionView.elementKindSectionFooter, withReuseIdentifier: HomeFooterSupplementaryView.reusableViewIdentifier)

		let infoNib = UINib(nibName: InfoTableViewCell.stringName(), bundle: nil)
		tableView.register(infoNib, forCellReuseIdentifier: InfoTableViewCell.stringName())
		tableView.reloadData()
    }

    private func configureDataSource() {
        dataSource = UICollectionViewDiffableDataSource<Section, Int>(collectionView: collectionView) { [unowned self] collectionView, indexPath, identifier in
            let configurator = self.cellConfigurators[identifier]
            let cell = collectionView.dequeueReusableCell(cellType: configurator.viewAnyType, for: indexPath)
            configurator.configureAny(cell: cell)
            return cell
        }
        dataSource.supplementaryViewProvider = { collectionView, kind, indexPath in
            let identifier = HomeFooterSupplementaryView.reusableViewIdentifier
            guard let supplementaryView = collectionView.dequeueReusableSupplementaryView(
                ofKind: kind,
                withReuseIdentifier: identifier,
                for: indexPath
                ) as? HomeFooterSupplementaryView else {
                    fatalError("Cannot create new supplementary")
            }
            supplementaryView.configure()
            return supplementaryView
        }
        var snapshot = NSDiffableDataSourceSnapshot<Section, Int>()
        snapshot.appendSections([.actions])
        snapshot.appendItems(Array(0...2))
        dataSource.apply(snapshot, animatingDifferences: false)
    }

    private func configureUI () {
        title = "Corona-Warn-App"
        collectionView.backgroundColor = .systemGroupedBackground
        let infoImage = UIImage(systemName: "info.circle")
        navigationItem.rightBarButtonItem = UIBarButtonItem(image: infoImage, style: .plain, target: self, action: #selector(infoButtonTapped(_:)))
    }
}

extension HomeViewController: HomeLayoutDelegate {
    func homeLayout(homeLayout: HomeLayout, for sectionIndex: Int) -> Section? {
        Section(rawValue: sectionIndex)
    }
}

extension HomeViewController: UICollectionViewDelegate {
    func collectionView(_ collectionView: UICollectionView, didSelectItemAt indexPath: IndexPath) {
        showScreen(at: indexPath)
    }
}
<|MERGE_RESOLUTION|>--- conflicted
+++ resolved
@@ -241,21 +241,6 @@
             } else {
                 showSubmitResult()
             }
-<<<<<<< HEAD
-=======
-        case .infos:
-            if row == 0 {
-                showInviteFriends()
-            } else {
-                showWebPage()
-            }
-        case .settings:
-            if row == 0 {
-                showAppInformation()
-            } else {
-				showSetting()
-            }
->>>>>>> 050ac019
         }
     }
 
