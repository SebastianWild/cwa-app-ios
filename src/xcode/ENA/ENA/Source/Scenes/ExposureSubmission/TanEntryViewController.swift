//
//  TanEntryViewController.swift
//  ENA
//
//  Created by Zildzic, Adnan on 30.04.20.
//  Copyright © 2020 SAP SE. All rights reserved.
//

import UIKit

final class TanEntryViewController: UIViewController {
    // MARK: Properties
    @IBOutlet weak var titleLabel: UILabel!
    @IBOutlet weak var descriptionLabel: UILabel!
    @IBOutlet weak var submitButton: UIButton!
    @IBOutlet weak var tanTextField: UITextField!

    let exposureSubmissionService: ExposureSubmissionService

    // MARK: UIViewController
    init?(coder: NSCoder, exposureSubmissionService: ExposureSubmissionService) {
        self.exposureSubmissionService = exposureSubmissionService
        super.init(coder: coder)
    }

    required init?(coder: NSCoder) {
        fatalError("init(coder:) has not been implemented")
    }

    override func viewDidLoad() {
        super.viewDidLoad()

        titleLabel.text = AppStrings.ExposureSubmissionTanEntry.title
        descriptionLabel.text = AppStrings.ExposureSubmissionTanEntry.description
        submitButton.setTitle(AppStrings.ExposureSubmissionTanEntry.submit, for: .normal)
    }

    // MARK: Actions
    @IBAction func submitTapped(_ sender: Any) {
        submitSelfExposure()
    }

    // MARK: Helper
    private func submitSelfExposure() {
        guard let tan = tanTextField.text else {
            return
        }
<<<<<<< HEAD
        exposureSubmissionService?.submitExposure(tan: tan) { [weak self] error in
            DispatchQueue.main.async {
                if error != nil {
                    let alert = UIAlertController(title: AppStrings.Commom.alertTitleGeneral, message: AppStrings.Commom.alertMessageGeneral, preferredStyle: .alert)
                    alert.addAction(UIAlertAction(title: AppStrings.Commom.alertActionOk, style: .default, handler: nil))
                    self?.present(alert, animated: true, completion: nil)
                    return
                }
                self?.loadConfirmationScreen()
=======
        exposureSubmissionService.submitSelfExposure(tan: tan) { [weak self] error in
            if error != nil {
                let alert = UIAlertController(title: AppStrings.Commom.alertTitleGeneral, message: AppStrings.Commom.alertMessageGeneral, preferredStyle: .alert)
                alert.addAction(UIAlertAction(title: AppStrings.Commom.alertActionOk, style: .default, handler: nil))
                self?.present(alert, animated: true, completion: nil)
                return
>>>>>>> fff52434
            }
        }
    }

    private func loadConfirmationScreen() {
        performSegue(withIdentifier: "ShowConfirmation", sender: nil)
    }
}<|MERGE_RESOLUTION|>--- conflicted
+++ resolved
@@ -45,8 +45,8 @@
         guard let tan = tanTextField.text else {
             return
         }
-<<<<<<< HEAD
-        exposureSubmissionService?.submitExposure(tan: tan) { [weak self] error in
+
+        exposureSubmissionService.submitExposure(tan: tan) { [weak self] error in
             DispatchQueue.main.async {
                 if error != nil {
                     let alert = UIAlertController(title: AppStrings.Commom.alertTitleGeneral, message: AppStrings.Commom.alertMessageGeneral, preferredStyle: .alert)
@@ -55,14 +55,6 @@
                     return
                 }
                 self?.loadConfirmationScreen()
-=======
-        exposureSubmissionService.submitSelfExposure(tan: tan) { [weak self] error in
-            if error != nil {
-                let alert = UIAlertController(title: AppStrings.Commom.alertTitleGeneral, message: AppStrings.Commom.alertMessageGeneral, preferredStyle: .alert)
-                alert.addAction(UIAlertAction(title: AppStrings.Commom.alertActionOk, style: .default, handler: nil))
-                self?.present(alert, animated: true, completion: nil)
-                return
->>>>>>> fff52434
             }
         }
     }
