--- conflicted
+++ resolved
@@ -75,11 +75,7 @@
         // Dismiss QR scanning when GUID was found.
 		viewController.delegate = nil
 		viewController.dismiss(animated: true) {
-<<<<<<< HEAD
-			self.performSegue(withIdentifier: Segue.labResult, sender: code)
-=======
-			self.performSegue(withIdentifier: Segue.tanInput, sender: guid)
->>>>>>> 777777ee
+            self.performSegue(withIdentifier: Segue.labResult, sender: guid)
 		}
 	}
     
